"""
This script updates the attribute __all__ in altair/__init__.py
based on the updated Altair schema.
"""
import inspect
import sys
from pathlib import Path
from os.path import abspath, dirname, join
<<<<<<< HEAD
from typing import (
    TypeVar,
    Type,
    cast,
    List,
    Any,
    Optional,
    Iterable,
    Union,
    Protocol,
    Sequence,
)
=======
from typing import TypeVar, Type, cast, List, Any, Optional, Iterable, Union, IO
>>>>>>> 19eac937

import black

if sys.version_info >= (3, 11):
    from typing import Self
else:
    from typing_extensions import Self

from typing import Literal, Final

# Import Altair from head
ROOT_DIR: Final = abspath(join(dirname(__file__), ".."))
sys.path.insert(0, ROOT_DIR)
import altair as alt  # noqa: E402


def update__all__variable() -> None:
    """Updates the __all__ variable to all relevant attributes of top-level Altair.
    This is for example useful to hide deprecated attributes from code completion in
    Jupyter.
    """
    # Read existing file content
    init_path = alt.__file__
    with open(init_path, "r") as f:
        lines = f.readlines()
    lines = [line.strip("\n") for line in lines]

    # Find first and last line of the definition of __all__
    first_definition_line = None
    last_definition_line = None
    for idx, line in enumerate(lines):
        if line.startswith("__all__ ="):
            first_definition_line = idx
        elif first_definition_line is not None and line.startswith("]"):
            last_definition_line = idx
            break
    assert first_definition_line is not None and last_definition_line is not None

    # Figure out which attributes are relevant
    relevant_attributes = [x for x in alt.__dict__ if _is_relevant_attribute(x)]
    relevant_attributes.sort()
    relevant_attributes_str = f"__all__ = {relevant_attributes}"

    # Put file back together, replacing old definition of __all__ with new one, keeping
    # the rest of the file as is
    new_lines = (
        lines[:first_definition_line]
        + [relevant_attributes_str]
        + lines[last_definition_line + 1 :]
    )
    # Format file content with black
    new_file_content = black.format_str("\n".join(new_lines), mode=black.Mode())

    # Write new version of altair/__init__.py
    with open(init_path, "w") as f:
        f.write(new_file_content)


def _is_relevant_attribute(attr_name: str) -> bool:
    attr = getattr(alt, attr_name)
    if (
        getattr(attr, "_deprecated", False) is True
        or attr_name.startswith("_")
        or attr is TypeVar
        or attr is Self
        or attr is Type
        or attr is cast
        or attr is List
        or attr is Any
        or attr is Literal
        or attr is Optional
        or attr is Iterable
        or attr is Union
<<<<<<< HEAD
        or attr is Protocol
        or attr is Sequence
=======
        or attr is IO
>>>>>>> 19eac937
        or attr_name == "TypingDict"
        or attr_name == "TypingGenerator"
    ):
        return False
    else:
        if inspect.ismodule(attr):
            # Only include modules which are part of Altair. This excludes built-in
            # modules (they do not have a __file__ attribute), standard library,
            # and third-party packages.
            return getattr(attr, "__file__", "").startswith(
                str(Path(alt.__file__).parent)
            )
        else:
            return True


if __name__ == "__main__":
    update__all__variable()<|MERGE_RESOLUTION|>--- conflicted
+++ resolved
@@ -6,7 +6,6 @@
 import sys
 from pathlib import Path
 from os.path import abspath, dirname, join
-<<<<<<< HEAD
 from typing import (
     TypeVar,
     Type,
@@ -16,12 +15,10 @@
     Optional,
     Iterable,
     Union,
+    IO,
     Protocol,
     Sequence,
 )
-=======
-from typing import TypeVar, Type, cast, List, Any, Optional, Iterable, Union, IO
->>>>>>> 19eac937
 
 import black
 
@@ -95,12 +92,9 @@
         or attr is Optional
         or attr is Iterable
         or attr is Union
-<<<<<<< HEAD
         or attr is Protocol
         or attr is Sequence
-=======
         or attr is IO
->>>>>>> 19eac937
         or attr_name == "TypingDict"
         or attr_name == "TypingGenerator"
     ):
