.. currentmodule:: altair

.. _user-guide-loess-transform:

<<<<<<< HEAD
LOESS Transform
~~~~~~~~~~~~~~~
The LOESS transform (LOcally Estimated Scatter Plot Smoothing) uses a
=======
LOESS
~~~~~
The LOESS transform (LOcally Estimated Scatterplot Smoothing) uses a
>>>>>>> 68d197e8
locally-estimated regression  to produce a trend line.
LOESS performs a sequence of local weighted regressions over a sliding
window of nearest-neighbor points. For standard parametric regression options,
see the :ref:`user-guide-regression-transform`.

Here is an example of using LOESS to smooth samples from a Gaussian random walk:

.. altair-plot::

   import altair as alt
   import pandas as pd
   import numpy as np

   np.random.seed(42)

   df = pd.DataFrame({
       'x': range(100),
       'y': np.random.randn(100).cumsum()
   })

   chart = alt.Chart(df).mark_point().encode(
       x='x',
       y='y'
   )

   chart + chart.transform_loess('x', 'y').mark_line()


Transform Options
^^^^^^^^^^^^^^^^^
The :meth:`~Chart.transform_loess` method is built on the
:class:`~LoessTransform` class, which has the following options:

.. altair-object-table:: altair.LoessTransform<|MERGE_RESOLUTION|>--- conflicted
+++ resolved
@@ -2,15 +2,9 @@
 
 .. _user-guide-loess-transform:
 
-<<<<<<< HEAD
-LOESS Transform
-~~~~~~~~~~~~~~~
-The LOESS transform (LOcally Estimated Scatter Plot Smoothing) uses a
-=======
 LOESS
 ~~~~~
 The LOESS transform (LOcally Estimated Scatterplot Smoothing) uses a
->>>>>>> 68d197e8
 locally-estimated regression  to produce a trend line.
 LOESS performs a sequence of local weighted regressions over a sliding
 window of nearest-neighbor points. For standard parametric regression options,
