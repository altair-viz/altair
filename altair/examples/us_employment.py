--- conflicted
+++ resolved
@@ -26,19 +26,8 @@
     source,
     title="The U.S. employment crash during the Great Recession"
 ).mark_bar().encode(
-<<<<<<< HEAD
-    x=alt.X(
-        "month:T",
-        axis=alt.Axis(title="")
-    ),
-    y=alt.Y(
-        "nonfarm_change:Q",
-        axis=alt.Axis(title="Change in non-farm employment (in thousands)")
-    ),
-=======
     x=alt.X("month:T", title=""),
     y=alt.Y("nonfarm_change:Q", title="Change in non-farm employment (in thousands)"),
->>>>>>> 34d88243
     color=alt.condition(
         alt.datum.nonfarm_change > 0,
         alt.value("steelblue"),
