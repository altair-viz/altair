--- conflicted
+++ resolved
@@ -12,11 +12,7 @@
 where the y-axis shows the value after min-max rather than the raw value. It's a
 simplified Altair version of `the VegaLite version <https://vega.github.io/vega-lite/examples/parallel_coordinate.html>`_
 """
-<<<<<<< HEAD
-# category: line charts
-=======
 # category: advanced calculations
->>>>>>> 96a39672
 import altair as alt
 from vega_datasets import data
 from altair import datum
