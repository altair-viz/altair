--- conflicted
+++ resolved
@@ -7,21 +7,10 @@
 import altair as alt
 from vega_datasets import data
 
-<<<<<<< HEAD
-source = data.wheat()
-
-alt.Chart(source).mark_line(
-    point=alt.OverlayMarkDef(color="red")
-).encode(
-    x='year:O',
-    y='wheat:Q'
-).properties(width=600)
-=======
 source = data.stocks()
 
 alt.Chart(source).mark_line(point=True).encode(
     x='date:T',
     y='price:Q',
     color='symbol:N'
-)
->>>>>>> 74f24b14
+)