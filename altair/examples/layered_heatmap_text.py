--- conflicted
+++ resolved
@@ -4,11 +4,7 @@
 
 An example of a layered chart of text over a heatmap using the cars dataset.
 """
-<<<<<<< HEAD
-# category: advanced calculations
-=======
 # category: tables
->>>>>>> 74f24b14
 import altair as alt
 from vega_datasets import data
 
