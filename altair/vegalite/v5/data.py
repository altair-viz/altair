--- conflicted
+++ resolved
@@ -32,11 +32,6 @@
 
 __all__ = (
     "MaxRowsError",
-<<<<<<< HEAD
-    "curry",
-    "data_transformers",
-=======
->>>>>>> 76a9ce1e
     "default_data_transformer",
     "limit_rows",
     "sample",
