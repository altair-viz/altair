--- conflicted
+++ resolved
@@ -2156,11 +2156,7 @@
     @classmethod
     def _get_name(cls):
         cls._counter += 1
-<<<<<<< HEAD
-        return "Chart{:03d}".format(cls._counter)
-=======
         return f"view_{cls._counter}"
->>>>>>> 066be255
 
     @classmethod
     def from_dict(cls, dct, validate=True):
@@ -2399,19 +2395,9 @@
         """Add one or more parameters to the chart."""
         if not params:
             return self
-<<<<<<< HEAD
-        copy = self.copy(deep=["params"])
-        if copy.params is Undefined:
-            copy.params = []
-
-        for s in params:
-            copy.params.append(s.param)
-        return copy
-=======
         copy = self.copy()
         copy.spec = copy.spec.add_params(*params)
         return copy.copy()
->>>>>>> 066be255
 
     @utils.deprecation.deprecated(
         message="'add_selection' is deprecated. Use 'add_params' instead."
@@ -2704,11 +2690,8 @@
             _check_if_can_be_layered(spec)
         super(LayerChart, self).__init__(data=data, layer=list(layer), **kwargs)
         self.data, self.layer = _combine_subchart_data(self.data, self.layer)
-<<<<<<< HEAD
-=======
         # Currently (Vega-Lite 5.5) the same param can't occur on two layers
         self.layer = _remove_duplicate_params(self.layer)
->>>>>>> 066be255
         self.params, self.layer = _combine_subchart_params(self.params, self.layer)
 
         # Some properties are not allowed within layer; we'll move to parent.
@@ -2770,19 +2753,9 @@
         """Add one or more parameters to the chart."""
         if not params:
             return self
-<<<<<<< HEAD
-        copy = self.copy(deep=["params"])
-        if copy.params is Undefined:
-            copy.params = []
-
-        for s in params:
-            copy.params.append(s.param)
-        return copy
-=======
         copy = self.copy()
         copy.layer[0] = copy.layer[0].add_params(*params)
         return copy.copy()
->>>>>>> 066be255
 
     @utils.deprecation.deprecated(
         message="'add_selection' is deprecated. Use 'add_params' instead."
@@ -2800,16 +2773,6 @@
 class FacetChart(TopLevelMixin, core.TopLevelFacetSpec):
     """A Chart with layers within a single panel"""
 
-<<<<<<< HEAD
-    _counter = 0
-
-    @classmethod
-    def _get_name(cls):
-        cls._counter += 1
-        return "FacetChart{:03d}".format(cls._counter)
-
-    def __init__(self, data=Undefined, spec=Undefined, facet=Undefined, **kwargs):
-=======
     def __init__(
         self,
         data=Undefined,
@@ -2818,7 +2781,6 @@
         params=Undefined,
         **kwargs,
     ):
->>>>>>> 066be255
         _check_if_valid_subspec(spec, "FacetChart")
         _spec_as_list = [spec]
         params, _spec_as_list = _combine_subchart_params(params, _spec_as_list)
@@ -2854,19 +2816,9 @@
         """Add one or more parameters to the chart."""
         if not params:
             return self
-<<<<<<< HEAD
-        copy = self.copy(deep=["params"])
-        if copy.params is Undefined:
-            copy.params = []
-
-        for s in params:
-            copy.params.append(s.param)
-        return copy
-=======
         copy = self.copy()
         copy.spec = copy.spec.add_params(*params)
         return copy.copy()
->>>>>>> 066be255
 
     @utils.deprecation.deprecated(
         message="'add_selection' is deprecated. Use 'add_params' instead."
@@ -2929,86 +2881,6 @@
     return d
 
 
-<<<<<<< HEAD
-def _combine_subchart_params(params, subcharts):
-    if params is Undefined:
-        params = []
-
-    subcharts = [subchart.copy() for subchart in subcharts]
-
-    # We will consider two parameters to be equal if their corresponding
-    # dictionaries are equal or if their dictionaries are equal everywhere
-    # except for "views" keys.
-    subparams = []
-    subparam_dicts = []
-    subparam_views = []
-
-    # Deal with parameters already found
-    for p in params:
-        subparams.append(p.copy())
-        subparam_dicts.append(_viewless_dict(p))
-        if isinstance(p, core.VariableParameter):
-            subparam_views.append([])
-        elif p.views is Undefined:
-            subparam_views.append([])
-        else:
-            subparam_views.append(p.views)
-
-    for subchart in subcharts:
-        if subchart.params is Undefined:
-            continue
-        for param in subchart.params:
-            found = False
-            param_dict = _viewless_dict(param)
-
-            for p, d, v in zip(subparams, subparam_dicts, subparam_views):
-                if param_dict == d:
-                    found = True
-                    # Only add `Chart` objects to the views list, not multiview charts.
-                    if isinstance(subchart, Chart) and isinstance(
-                        param,
-                        (core.SelectionParameter, core.TopLevelSelectionParameter),
-                    ):
-                        if subchart.name is Undefined:
-                            subchart.name = subchart._get_name()
-                        if subchart.name not in v:
-                            v.append(subchart.name)
-                    break
-
-            if not found:
-                param = param.copy()
-
-                if isinstance(param, core.VariableParameter):
-                    subparams.append(param)
-                    subparam_dicts.append(param_dict)
-                    subparam_views.append([])
-                    # Done with this parameter
-                    continue
-
-                if isinstance(param, core.SelectionParameter):
-                    param = core.TopLevelSelectionParameter(**param.to_dict(), views=[])
-                elif param.views is Undefined:
-                    param.views = []
-
-                views = param.views
-
-                if isinstance(subchart, Chart):
-                    if subchart.name is Undefined:
-                        subchart.name = subchart._get_name()
-                    if subchart.name not in views:
-                        views.append(subchart.name)
-
-                subparams.append(param)
-                subparam_dicts.append(param_dict)
-                subparam_views.append(views)
-
-        subchart.params = Undefined
-
-    for p, v in zip(subparams, subparam_views):
-        if len(v) == 0:
-            continue
-        p.views = v
-=======
 def _needs_name(subchart):
     # Only `Chart` objects need a name
     if (subchart.name is not Undefined) or (not isinstance(subchart, Chart)):
@@ -3131,7 +3003,6 @@
             p.views = v
 
     subparams = [p for p, _, _ in param_info]
->>>>>>> 066be255
 
     if len(subparams) == 0:
         subparams = Undefined
@@ -3139,8 +3010,6 @@
     return subparams, subcharts
 
 
-<<<<<<< HEAD
-=======
 def _get_repeat_strings(repeat):
     if isinstance(repeat, list):
         return repeat
@@ -3186,7 +3055,6 @@
     return params_named
 
 
->>>>>>> 066be255
 def _remove_layer_props(chart, subcharts, layer_props):
     def remove_prop(subchart, prop):
         # If subchart is a UnitSpec, then subchart["height"] raises a KeyError
