--- conflicted
+++ resolved
@@ -1,9 +1,6 @@
-<<<<<<< HEAD
 from typing import Literal, Optional, Union, cast
 
-=======
 from .deprecation import AltairDeprecationWarning
->>>>>>> e5fb1f0c
 from .html import spec_to_html
 from ._importers import import_vl_convert
 import struct
