--- conflicted
+++ resolved
@@ -93,11 +93,7 @@
     try:
         import_pyarrow_interchange()
         return True
-<<<<<<< HEAD
     except (ImportError, RuntimeError):
-        return False
-=======
-    except ImportError:
         return False
 
 
@@ -122,5 +118,4 @@
             "or conda:\n"
             f'   conda install -c conda-forge "pandas>={min_version}"\n\n'
             f"ImportError: {err.args[0]}"
-        ) from err
->>>>>>> 62ab14dc
+        ) from err