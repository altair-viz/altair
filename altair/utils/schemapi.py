# The contents of this file are automatically written by
# tools/generate_schema_wrapper.py. Do not modify directly.
from __future__ import annotations

import contextlib
import copy
import inspect
import json
import textwrap
from collections import defaultdict
from importlib.metadata import version as importlib_version
from itertools import chain, zip_longest
from typing import (
    TYPE_CHECKING,
    Any,
    Final,
    Iterable,
    Iterator,
    Literal,
    Sequence,
    TypeVar,
    Union,
    overload,
    List,
    Dict,
)
from typing_extensions import TypeAlias
from functools import partial
import jsonschema
import jsonschema.exceptions
import jsonschema.validators
import numpy as np
import pandas as pd
from packaging.version import Version

# This leads to circular imports with the vegalite module. Currently, this works
# but be aware that when you access it in this script, the vegalite module might
# not yet be fully instantiated in case your code is being executed during import time
from altair import vegalite

if TYPE_CHECKING:
    import sys

    from referencing import Registry

    from altair import ChartType
    from typing import ClassVar

    if sys.version_info >= (3, 13):
        from typing import TypeIs
    else:
        from typing_extensions import TypeIs

    if sys.version_info >= (3, 11):
        from typing import Self, Never
    else:
        from typing_extensions import Self, Never


ValidationErrorList: TypeAlias = List[jsonschema.exceptions.ValidationError]
GroupedValidationErrors: TypeAlias = Dict[str, ValidationErrorList]

# This URI is arbitrary and could be anything else. It just cannot be an empty
# string as we need to reference the schema registered in
# the referencing.Registry.
_VEGA_LITE_ROOT_URI: Final = "urn:vega-lite-schema"

# Ideally, jsonschema specification would be parsed from the current Vega-Lite
# schema instead of being hardcoded here as a default value.
# However, due to circular imports between this module and the altair.vegalite
# modules, this information is not yet available at this point as altair.vegalite
# is only partially loaded. The draft version which is used is unlikely to
# change often so it's ok to keep this. There is also a test which validates
# that this value is always the same as in the Vega-Lite schema.
_DEFAULT_JSON_SCHEMA_DRAFT_URL: Final = "http://json-schema.org/draft-07/schema#"


# If DEBUG_MODE is True, then schema objects are converted to dict and
# validated at creation time. This slows things down, particularly for
# larger specs, but leads to much more useful tracebacks for the user.
# Individual schema classes can override this by setting the
# class-level _class_is_valid_at_instantiation attribute to False
DEBUG_MODE: bool = True

jsonschema_version_str = importlib_version("jsonschema")


def enable_debug_mode() -> None:
    global DEBUG_MODE
    DEBUG_MODE = True


def disable_debug_mode() -> None:
    global DEBUG_MODE
    DEBUG_MODE = False


@contextlib.contextmanager
def debug_mode(arg: bool) -> Iterator[None]:
    global DEBUG_MODE
    original = DEBUG_MODE
    DEBUG_MODE = arg
    try:
        yield
    finally:
        DEBUG_MODE = original


@overload
def validate_jsonschema(
    spec: Any,
    schema: dict[str, Any],
    rootschema: dict[str, Any] | None = ...,
    *,
    raise_error: Literal[True] = ...,
) -> None: ...


@overload
def validate_jsonschema(
    spec: Any,
    schema: dict[str, Any],
    rootschema: dict[str, Any] | None = ...,
    *,
    raise_error: Literal[False],
) -> jsonschema.exceptions.ValidationError | None: ...


def validate_jsonschema(
    spec,
    schema,
    rootschema=None,
    *,
    raise_error=True,
):
    """Validates the passed in spec against the schema in the context of the
    rootschema. If any errors are found, they are deduplicated and prioritized
    and only the most relevant errors are kept. Errors are then either raised
    or returned, depending on the value of `raise_error`.
    """
    errors = _get_errors_from_spec(spec, schema, rootschema=rootschema)
    if errors:
        leaf_errors = _get_leaves_of_error_tree(errors)
        grouped_errors = _group_errors_by_json_path(leaf_errors)
        grouped_errors = _subset_to_most_specific_json_paths(grouped_errors)
        grouped_errors = _deduplicate_errors(grouped_errors)

        # Nothing special about this first error but we need to choose one
        # which can be raised
        main_error = next(iter(grouped_errors.values()))[0]
        # All errors are then attached as a new attribute to ValidationError so that
        # they can be used in SchemaValidationError to craft a more helpful
        # error message. Setting a new attribute like this is not ideal as
        # it then no longer matches the type ValidationError. It would be better
        # to refactor this function to never raise but only return errors.
        main_error._all_errors = grouped_errors
        if raise_error:
            raise main_error
        else:
            return main_error
    else:
        return None


def _get_errors_from_spec(
    spec: dict[str, Any],
    schema: dict[str, Any],
    rootschema: dict[str, Any] | None = None,
) -> ValidationErrorList:
    """Uses the relevant jsonschema validator to validate the passed in spec
    against the schema using the rootschema to resolve references.
    The schema and rootschema themselves are not validated but instead considered
    as valid.
    """
    # We don't use jsonschema.validate as this would validate the schema itself.
    # Instead, we pass the schema directly to the validator class. This is done for
    # two reasons: The schema comes from Vega-Lite and is not based on the user
    # input, therefore there is no need to validate it in the first place. Furthermore,
    # the "uri-reference" format checker fails for some of the references as URIs in
    # "$ref" are not encoded,
    # e.g. '#/definitions/ValueDefWithCondition<MarkPropFieldOrDatumDef,
    # (Gradient|string|null)>' would be a valid $ref in a Vega-Lite schema but
    # it is not a valid URI reference due to the characters such as '<'.

    json_schema_draft_url = _get_json_schema_draft_url(rootschema or schema)
    validator_cls = jsonschema.validators.validator_for(
        {"$schema": json_schema_draft_url}
    )
    validator_kwargs: dict[str, Any] = {}
    if hasattr(validator_cls, "FORMAT_CHECKER"):
        validator_kwargs["format_checker"] = validator_cls.FORMAT_CHECKER

    if _use_referencing_library():
        schema = _prepare_references_in_schema(schema)
        validator_kwargs["registry"] = _get_referencing_registry(
            rootschema or schema, json_schema_draft_url
        )

    else:
        # No resolver is necessary if the schema is already the full schema
        validator_kwargs["resolver"] = (
            jsonschema.RefResolver.from_schema(rootschema)
            if rootschema is not None
            else None
        )

    validator = validator_cls(schema, **validator_kwargs)
    errors = list(validator.iter_errors(spec))
    return errors


def _get_json_schema_draft_url(schema: dict[str, Any]) -> str:
    return schema.get("$schema", _DEFAULT_JSON_SCHEMA_DRAFT_URL)


def _use_referencing_library() -> bool:
    """In version 4.18.0, the jsonschema package deprecated RefResolver in
    favor of the referencing library."""
    return Version(jsonschema_version_str) >= Version("4.18")


def _prepare_references_in_schema(schema: dict[str, Any]) -> dict[str, Any]:
    # Create a copy so that $ref is not modified in the original schema in case
    # that it would still reference a dictionary which might be attached to
    # an Altair class _schema attribute
    schema = copy.deepcopy(schema)

    def _prepare_refs(d: dict[str, Any]) -> dict[str, Any]:
        """Add _VEGA_LITE_ROOT_URI in front of all $ref values.

        This function recursively iterates through the whole dictionary.

        $ref values can only be nested in dictionaries or lists
        as the passed in `d` dictionary comes from the Vega-Lite json schema
        and in json we only have arrays (-> lists in Python) and objects
        (-> dictionaries in Python) which we need to iterate through.
        """
        for key, value in d.items():
            if key == "$ref":
                d[key] = _VEGA_LITE_ROOT_URI + d[key]
            elif isinstance(value, dict):
                d[key] = _prepare_refs(value)
            elif isinstance(value, list):
                prepared_values = []
                for v in value:
                    if isinstance(v, dict):
                        v = _prepare_refs(v)
                    prepared_values.append(v)
                d[key] = prepared_values
        return d

    schema = _prepare_refs(schema)
    return schema


# We do not annotate the return value here as the referencing library is not always
# available and this function is only executed in those cases.
def _get_referencing_registry(
    rootschema: dict[str, Any], json_schema_draft_url: str | None = None
) -> Registry:
    # Referencing is a dependency of newer jsonschema versions, starting with the
    # version that is specified in _use_referencing_library and we therefore
    # can expect that it is installed if the function returns True.
    # We ignore 'import' mypy errors which happen when the referencing library
    # is not installed. That's ok as in these cases this function is not called.
    # We also have to ignore 'unused-ignore' errors as mypy raises those in case
    # referencing is installed.
    import referencing  # type: ignore[import,unused-ignore]
    import referencing.jsonschema  # type: ignore[import,unused-ignore]

    if json_schema_draft_url is None:
        json_schema_draft_url = _get_json_schema_draft_url(rootschema)

    specification = referencing.jsonschema.specification_with(json_schema_draft_url)
    resource = specification.create_resource(rootschema)
    return referencing.Registry().with_resource(
        uri=_VEGA_LITE_ROOT_URI, resource=resource
    )


def _json_path(err: jsonschema.exceptions.ValidationError) -> str:
    """Drop in replacement for the .json_path property of the jsonschema
    ValidationError class, which is not available as property for
    ValidationError with jsonschema<4.0.1.
    More info, see https://github.com/vega/altair/issues/3038
    """
    path = "$"
    for elem in err.absolute_path:
        if isinstance(elem, int):
            path += "[" + str(elem) + "]"
        else:
            path += "." + elem
    return path


def _group_errors_by_json_path(
    errors: ValidationErrorList,
) -> GroupedValidationErrors:
    """Groups errors by the `json_path` attribute of the jsonschema ValidationError
    class. This attribute contains the path to the offending element within
    a chart specification and can therefore be considered as an identifier of an
    'issue' in the chart that needs to be fixed.
    """
    errors_by_json_path = defaultdict(list)
    for err in errors:
        err_key = getattr(err, "json_path", _json_path(err))
        errors_by_json_path[err_key].append(err)
    return dict(errors_by_json_path)


def _get_leaves_of_error_tree(
    errors: ValidationErrorList,
) -> ValidationErrorList:
    """For each error in `errors`, it traverses down the "error tree" that is generated
    by the jsonschema library to find and return all "leaf" errors. These are errors
    which have no further errors that caused it and so they are the most specific errors
    with the most specific error messages.
    """
    leaves: ValidationErrorList = []
    for err in errors:
        if err.context:
            # This means that the error `err` was caused by errors in subschemas.
            # The list of errors from the subschemas are available in the property
            # `context`.
            leaves.extend(_get_leaves_of_error_tree(err.context))
        else:
            leaves.append(err)
    return leaves


def _subset_to_most_specific_json_paths(
    errors_by_json_path: GroupedValidationErrors,
) -> GroupedValidationErrors:
    """Removes key (json path), value (errors) pairs where the json path is fully
    contained in another json path. For example if `errors_by_json_path` has two
    keys, `$.encoding.X` and `$.encoding.X.tooltip`, then the first one will be removed
    and only the second one is returned. This is done under the assumption that
    more specific json paths give more helpful error messages to the user.
    """
    errors_by_json_path_specific: GroupedValidationErrors = {}
    for json_path, errors in errors_by_json_path.items():
        if not _contained_at_start_of_one_of_other_values(
            json_path, list(errors_by_json_path.keys())
        ):
            errors_by_json_path_specific[json_path] = errors
    return errors_by_json_path_specific


def _contained_at_start_of_one_of_other_values(x: str, values: Sequence[str]) -> bool:
    # Does not count as "contained at start of other value" if the values are
    # the same. These cases should be handled separately
    return any(value.startswith(x) for value in values if x != value)


def _deduplicate_errors(
    grouped_errors: GroupedValidationErrors,
) -> GroupedValidationErrors:
    """Some errors have very similar error messages or are just in general not helpful
    for a user. This function removes as many of these cases as possible and
    can be extended over time to handle new cases that come up.
    """
    grouped_errors_deduplicated: GroupedValidationErrors = {}
    for json_path, element_errors in grouped_errors.items():
        errors_by_validator = _group_errors_by_validator(element_errors)

        deduplication_functions = {
            "enum": _deduplicate_enum_errors,
            "additionalProperties": _deduplicate_additional_properties_errors,
        }
        deduplicated_errors: ValidationErrorList = []
        for validator, errors in errors_by_validator.items():
            deduplication_func = deduplication_functions.get(validator)
            if deduplication_func is not None:
                errors = deduplication_func(errors)
            deduplicated_errors.extend(_deduplicate_by_message(errors))

        # Removes any ValidationError "'value' is a required property" as these
        # errors are unlikely to be the relevant ones for the user. They come from
        # validation against a schema definition where the output of `alt.value`
        # would be valid. However, if a user uses `alt.value`, the `value` keyword
        # is included automatically from that function and so it's unlikely
        # that this was what the user intended if the keyword is not present
        # in the first place.
        deduplicated_errors = [
            err for err in deduplicated_errors if not _is_required_value_error(err)
        ]

        grouped_errors_deduplicated[json_path] = deduplicated_errors
    return grouped_errors_deduplicated


def _is_required_value_error(err: jsonschema.exceptions.ValidationError) -> bool:
    return err.validator == "required" and err.validator_value == ["value"]


def _group_errors_by_validator(errors: ValidationErrorList) -> GroupedValidationErrors:
    """Groups the errors by the json schema "validator" that casued the error. For
    example if the error is that a value is not one of an enumeration in the json schema
    then the "validator" is `"enum"`, if the error is due to an unknown property that
    was set although no additional properties are allowed then "validator" is
    `"additionalProperties`, etc.
    """
    errors_by_validator: defaultdict[str, ValidationErrorList] = defaultdict(list)
    for err in errors:
        # Ignore mypy error as err.validator as it wrongly sees err.validator
        # as of type Optional[Validator] instead of str which it is according
        # to the documentation and all tested cases
        errors_by_validator[err.validator].append(err)  # type: ignore[index]
    return dict(errors_by_validator)


def _deduplicate_enum_errors(errors: ValidationErrorList) -> ValidationErrorList:
    """Deduplicate enum errors by removing the errors where the allowed values
    are a subset of another error. For example, if `enum` contains two errors
    and one has `validator_value` (i.e. accepted values) ["A", "B"] and the
    other one ["A", "B", "C"] then the first one is removed and the final
    `enum` list only contains the error with ["A", "B", "C"].
    """
    if len(errors) > 1:
        # Values (and therefore `validator_value`) of an enum are always arrays,
        # see https://json-schema.org/understanding-json-schema/reference/generic.html#enumerated-values
        # which is why we can use join below
        value_strings = [",".join(err.validator_value) for err in errors]
        longest_enums: ValidationErrorList = []
        for value_str, err in zip(value_strings, errors):
            if not _contained_at_start_of_one_of_other_values(value_str, value_strings):
                longest_enums.append(err)
        errors = longest_enums
    return errors


def _deduplicate_additional_properties_errors(
    errors: ValidationErrorList,
) -> ValidationErrorList:
    """If there are multiple additional property errors it usually means that
    the offending element was validated against multiple schemas and
    its parent is a common anyOf validator.
    The error messages produced from these cases are usually
    very similar and we just take the shortest one. For example,
    the following 3 errors are raised for the `unknown` channel option in
    `alt.X("variety", unknown=2)`:
    - "Additional properties are not allowed ('unknown' was unexpected)"
    - "Additional properties are not allowed ('field', 'unknown' were unexpected)"
    - "Additional properties are not allowed ('field', 'type', 'unknown' were unexpected)"
    """
    if len(errors) > 1:
        # Test if all parent errors are the same anyOf error and only do
        # the prioritization in these cases. Can't think of a chart spec where this
        # would not be the case but still allow for it below to not break anything.
        parent = errors[0].parent
        if (
            parent is not None
            and parent.validator == "anyOf"
            # Use [1:] as don't have to check for first error as it was used
            # above to define `parent`
            and all(err.parent is parent for err in errors[1:])
        ):
            errors = [min(errors, key=lambda x: len(x.message))]
    return errors


def _deduplicate_by_message(errors: ValidationErrorList) -> ValidationErrorList:
    """Deduplicate errors by message. This keeps the original order in case
    it was chosen intentionally.
    """
    return list({e.message: e for e in errors}.values())


def _subclasses(cls: type[Any]) -> Iterator[type[Any]]:
    """Breadth-first sequence of all classes which inherit from cls."""
    seen = set()
    current_set = {cls}
    while current_set:
        seen |= current_set
        current_set = set.union(*(set(cls.__subclasses__()) for cls in current_set))
        for cls in current_set - seen:
            yield cls


def _todict(obj: Any, context: dict[str, Any] | None) -> Any:
    """Convert an object to a dict representation."""
    if isinstance(obj, SchemaBase):
        return obj.to_dict(validate=False, context=context)
    elif isinstance(obj, (list, tuple, np.ndarray)):
        return [_todict(v, context) for v in obj]
    elif isinstance(obj, dict):
        return {k: _todict(v, context) for k, v in obj.items() if v is not Undefined}
    elif hasattr(obj, "to_dict"):
        return obj.to_dict()
    elif isinstance(obj, np.number):
        return float(obj)
    elif isinstance(obj, (pd.Timestamp, np.datetime64)):
        return pd.Timestamp(obj).isoformat()
    else:
        return obj


def _resolve_references(
    schema: dict[str, Any], rootschema: dict[str, Any] | None = None
) -> dict[str, Any]:
    """Resolve schema references until there is no $ref anymore
    in the top-level of the dictionary.
    """
    if _use_referencing_library():
        registry = _get_referencing_registry(rootschema or schema)
        # Using a different variable name to show that this is not the
        # jsonschema.RefResolver but instead a Resolver from the referencing
        # library
        referencing_resolver = registry.resolver()
        while "$ref" in schema:
            schema = referencing_resolver.lookup(
                _VEGA_LITE_ROOT_URI + schema["$ref"]
            ).contents
    else:
        resolver = jsonschema.RefResolver.from_schema(rootschema or schema)
        while "$ref" in schema:
            with resolver.resolving(schema["$ref"]) as resolved:
                schema = resolved
    return schema


class SchemaValidationError(jsonschema.ValidationError):
    """A wrapper for jsonschema.ValidationError with friendlier traceback"""

    def __init__(self, obj: SchemaBase, err: jsonschema.ValidationError) -> None:
        super().__init__(**err._contents())
        self.obj = obj
        self._errors: GroupedValidationErrors = getattr(
            err, "_all_errors", {getattr(err, "json_path", _json_path(err)): [err]}
        )
        # This is the message from err
        self._original_message = self.message
        self.message = self._get_message()

    def __str__(self) -> str:
        return self.message

    def _get_message(self) -> str:
        def indent_second_line_onwards(message: str, indent: int = 4) -> str:
            modified_lines: list[str] = []
            for idx, line in enumerate(message.split("\n")):
                if idx > 0 and len(line) > 0:
                    line = " " * indent + line
                modified_lines.append(line)
            return "\n".join(modified_lines)

        error_messages: list[str] = []
        # Only show a maximum of 3 errors as else the final message returned by this
        # method could get very long.
        for errors in list(self._errors.values())[:3]:
            error_messages.append(self._get_message_for_errors_group(errors))

        message = ""
        if len(error_messages) > 1:
            error_messages = [
                indent_second_line_onwards(f"Error {error_id}: {m}")
                for error_id, m in enumerate(error_messages, start=1)
            ]
            message += "Multiple errors were found.\n\n"
        message += "\n\n".join(error_messages)
        return message

    def _get_message_for_errors_group(
        self,
        errors: ValidationErrorList,
    ) -> str:
        if errors[0].validator == "additionalProperties":
            # During development, we only found cases where an additionalProperties
            # error was raised if that was the only error for the offending instance
            # as identifiable by the json path. Therefore, we just check here the first
            # error. However, other constellations might exist in which case
            # this should be adapted so that other error messages are shown as well.
            message = self._get_additional_properties_error_message(errors[0])
        else:
            message = self._get_default_error_message(errors=errors)

        return message.strip()

    def _get_additional_properties_error_message(
        self,
        error: jsonschema.exceptions.ValidationError,
    ) -> str:
        """Output all existing parameters when an unknown parameter is specified."""
        altair_cls = self._get_altair_class_for_error(error)
        param_dict_keys = inspect.signature(altair_cls).parameters.keys()
        param_names_table = self._format_params_as_table(param_dict_keys)

        # Error messages for these errors look like this:
        # "Additional properties are not allowed ('unknown' was unexpected)"
        # Line below extracts "unknown" from this string
        parameter_name = error.message.split("('")[-1].split("'")[0]
        message = f"""\
`{altair_cls.__name__}` has no parameter named '{parameter_name}'

Existing parameter names are:
{param_names_table}
See the help for `{altair_cls.__name__}` to read the full description of these parameters"""
        return message

    def _get_altair_class_for_error(
        self, error: jsonschema.exceptions.ValidationError
    ) -> type[SchemaBase]:
        """Try to get the lowest class possible in the chart hierarchy so
        it can be displayed in the error message. This should lead to more informative
        error messages pointing the user closer to the source of the issue.
        """
        for prop_name in reversed(error.absolute_path):
            # Check if str as e.g. first item can be a 0
            if isinstance(prop_name, str):
                potential_class_name = prop_name[0].upper() + prop_name[1:]
                cls = getattr(vegalite, potential_class_name, None)
                if cls is not None:
                    break
        else:
            # Did not find a suitable class based on traversing the path so we fall
            # back on the class of the top-level object which created
            # the SchemaValidationError
            cls = self.obj.__class__
        return cls

    @staticmethod
    def _format_params_as_table(param_dict_keys: Iterable[str]) -> str:
        """Format param names into a table so that they are easier to read"""
        param_names: tuple[str, ...]
        name_lengths: tuple[int, ...]
        param_names, name_lengths = zip(
            *[
                (name, len(name))
                for name in param_dict_keys
                if name not in {"kwds", "self"}
            ]
        )
        # Worst case scenario with the same longest param name in the same
        # row for all columns
        max_name_length = max(name_lengths)
        max_column_width = 80
        # Output a square table if not too big (since it is easier to read)
        num_param_names = len(param_names)
        square_columns = int(np.ceil(num_param_names**0.5))
        columns = min(max_column_width // max_name_length, square_columns)

        # Compute roughly equal column heights to evenly divide the param names
        def split_into_equal_parts(n: int, p: int) -> list[int]:
            return [n // p + 1] * (n % p) + [n // p] * (p - n % p)

        column_heights = split_into_equal_parts(num_param_names, columns)

        # Section the param names into columns and compute their widths
        param_names_columns: list[tuple[str, ...]] = []
        column_max_widths: list[int] = []
        last_end_idx: int = 0
        for ch in column_heights:
            param_names_columns.append(param_names[last_end_idx : last_end_idx + ch])
            column_max_widths.append(
                max(len(param_name) for param_name in param_names_columns[-1])
            )
            last_end_idx = ch + last_end_idx

        # Transpose the param name columns into rows to facilitate looping
        param_names_rows: list[tuple[str, ...]] = []
        for li in zip_longest(*param_names_columns, fillvalue=""):
            param_names_rows.append(li)
        # Build the table as a string by iterating over and formatting the rows
        param_names_table: str = ""
        for param_names_row in param_names_rows:
            for num, param_name in enumerate(param_names_row):
                # Set column width based on the longest param in the column
                max_name_length_column = column_max_widths[num]
                column_pad = 3
                param_names_table += "{:<{}}".format(
                    param_name, max_name_length_column + column_pad
                )
                # Insert newlines and spacing after the last element in each row
                if num == (len(param_names_row) - 1):
                    param_names_table += "\n"
        return param_names_table

    def _get_default_error_message(
        self,
        errors: ValidationErrorList,
    ) -> str:
        bullet_points: list[str] = []
        errors_by_validator = _group_errors_by_validator(errors)
        if "enum" in errors_by_validator:
            for error in errors_by_validator["enum"]:
                bullet_points.append(f"one of {error.validator_value}")

        if "type" in errors_by_validator:
            types = [f"'{err.validator_value}'" for err in errors_by_validator["type"]]
            point = "of type "
            if len(types) == 1:
                point += types[0]
            elif len(types) == 2:
                point += f"{types[0]} or {types[1]}"
            else:
                point += ", ".join(types[:-1]) + f", or {types[-1]}"
            bullet_points.append(point)

        # It should not matter which error is specifically used as they are all
        # about the same offending instance (i.e. invalid value), so we can just
        # take the first one
        error = errors[0]
        # Add a summary line when parameters are passed an invalid value
        # For example: "'asdf' is an invalid value for `stack`
        message = f"'{error.instance}' is an invalid value"
        if error.absolute_path:
            message += f" for `{error.absolute_path[-1]}`"

        # Add bullet points
        if len(bullet_points) == 0:
            message += ".\n\n"
        elif len(bullet_points) == 1:
            message += f". Valid values are {bullet_points[0]}.\n\n"
        else:
            # We don't use .capitalize below to make the first letter uppercase
            # as that makes the rest of the message lowercase
            bullet_points = [point[0].upper() + point[1:] for point in bullet_points]
            message += ". Valid values are:\n\n"
            message += "\n".join([f"- {point}" for point in bullet_points])
            message += "\n\n"

        # Add unformatted messages of any remaining errors which were not
        # considered so far. This is not expected to be used but more exists
        # as a fallback for cases which were not known during development.
        for validator, errors in errors_by_validator.items():
            if validator not in {"enum", "type"}:
                message += "\n".join([e.message for e in errors])

        return message


class UndefinedType:
    """A singleton object for marking undefined parameters"""

    __instance = None

    def __new__(cls, *args, **kwargs) -> Self:
        if not isinstance(cls.__instance, cls):
            cls.__instance = object.__new__(cls, *args, **kwargs)
        return cls.__instance

    def __repr__(self) -> str:
        return "Undefined"


Undefined = UndefinedType()
T = TypeVar("T")
Optional: TypeAlias = Union[T, UndefinedType]
"""One of ``T`` specified type(s), or the ``Undefined`` singleton.

Examples
--------
The parameters ``short``, ``long`` accept the same range of types::

    # ruff: noqa: UP006, UP007
    from altair import Optional

    def func_1(
        short: Optional[str | bool | float | dict[str, Any] | SchemaBase] = Undefined,
        long: Union[
            str, bool, float, Dict[str, Any], SchemaBase, UndefinedType
        ] = Undefined,
    ): ...

This is distinct from `typing.Optional <https://typing.readthedocs.io/en/latest/spec/historical.html#union-and-optional>`__ as ``altair.Optional`` treats ``None`` like any other type::

    # ruff: noqa: UP006, UP007
    from altair import Optional

    def func_2(
        short: Optional[str | float | dict[str, Any] | None | SchemaBase] = Undefined,
        long: Union[
            str, float, Dict[str, Any], None, SchemaBase, UndefinedType
        ] = Undefined,
    ): ...
"""


class SchemaBase:
    """Base class for schema wrappers.

    Each derived class should set the _schema class attribute (and optionally
    the _rootschema class attribute) which is used for validation.
    """

    _schema: ClassVar[dict[str, Any] | Any] = None
    _rootschema: ClassVar[dict[str, Any] | None] = None
    _class_is_valid_at_instantiation: ClassVar[bool] = True

    def __init__(self, *args: Any, **kwds: Any) -> None:
        # Two valid options for initialization, which should be handled by
        # derived classes:
        # - a single arg with no kwds, for, e.g. {'type': 'string'}
        # - zero args with zero or more kwds for {'type': 'object'}
        if self._schema is None:
            msg = (
                f"Cannot instantiate object of type {self.__class__}: "
                "_schema class attribute is not defined."
                ""
            )
            raise ValueError(msg)

        if kwds:
            assert len(args) == 0
        else:
            assert len(args) in {0, 1}

        # use object.__setattr__ because we override setattr below.
        object.__setattr__(self, "_args", args)
        object.__setattr__(self, "_kwds", kwds)

        if DEBUG_MODE and self._class_is_valid_at_instantiation:
            self.to_dict(validate=True)

    def copy(
        self, deep: bool | Iterable[Any] = True, ignore: list[str] | None = None
    ) -> Self:
        """Return a copy of the object

        Parameters
        ----------
        deep : boolean or list, optional
            If True (default) then return a deep copy of all dict, list, and
            SchemaBase objects within the object structure.
            If False, then only copy the top object.
            If a list or iterable, then only copy the listed attributes.
        ignore : list, optional
            A list of keys for which the contents should not be copied, but
            only stored by reference.
        """

        def _shallow_copy(obj):
            if isinstance(obj, SchemaBase):
                return obj.copy(deep=False)
            elif isinstance(obj, list):
                return obj[:]
            elif isinstance(obj, dict):
                return obj.copy()
            else:
                return obj

        def _deep_copy(obj, ignore: list[str] | None = None):
            if ignore is None:
                ignore = []
            if isinstance(obj, SchemaBase):
                args = tuple(_deep_copy(arg) for arg in obj._args)
                kwds = {
                    k: (_deep_copy(v, ignore=ignore) if k not in ignore else v)
                    for k, v in obj._kwds.items()
                }
                with debug_mode(False):
                    return obj.__class__(*args, **kwds)
            elif isinstance(obj, list):
                return [_deep_copy(v, ignore=ignore) for v in obj]
            elif isinstance(obj, dict):
                return {
                    k: (_deep_copy(v, ignore=ignore) if k not in ignore else v)
                    for k, v in obj.items()
                }
            else:
                return obj

        try:
            deep = list(deep)  # type: ignore[arg-type]
        except TypeError:
            deep_is_list = False
        else:
            deep_is_list = True

        if deep and not deep_is_list:
            return _deep_copy(self, ignore=ignore)

        with debug_mode(False):
            copy = self.__class__(*self._args, **self._kwds)
        if deep_is_list:
            # Assert statement is for the benefit of Mypy
            assert isinstance(deep, list)
            for attr in deep:
                copy[attr] = _shallow_copy(copy._get(attr))
        return copy

    def _get(self, attr, default=Undefined):
        """Get an attribute, returning default if not present."""
        attr = self._kwds.get(attr, Undefined)
        if attr is Undefined:
            attr = default
        return attr

    def __getattr__(self, attr):
        # reminder: getattr is called after the normal lookups
        if attr == "_kwds":
            raise AttributeError()
        if attr in self._kwds:
            return self._kwds[attr]
        else:
            try:
                _getattr = super().__getattr__
            except AttributeError:
                _getattr = super().__getattribute__
            return _getattr(attr)

    def __setattr__(self, item, val) -> None:
        self._kwds[item] = val

    def __getitem__(self, item):
        return self._kwds[item]

    def __setitem__(self, item, val) -> None:
        self._kwds[item] = val

    def __repr__(self) -> str:
        if self._kwds:
            it = (
                f"{key}: {val!r}"
                for key, val in sorted(self._kwds.items())
                if val is not Undefined
            )
            args = "\n" + ",\n".join(it)
            return "{}({{{}\n}})".format(
                self.__class__.__name__, args.replace("\n", "\n  ")
            )
        else:
            return f"{self.__class__.__name__}({self._args[0]!r})"

    def __eq__(self, other: Any) -> bool:
        return (
            type(self) is type(other)
            and self._args == other._args
            and self._kwds == other._kwds
        )

    def to_dict(
        self,
        validate: bool = True,
        *,
<<<<<<< HEAD
        ignore: Optional[List[str]] = None,
        context: Optional[Dict[str, Any]] = None,
    ) -> Dict[str, Any]:
=======
        ignore: list[str] | None = None,
        context: dict[str, Any] | None = None,
    ) -> dict[str, Any]:
>>>>>>> 54a68a31
        """Return a dictionary representation of the object

        Parameters
        ----------
        validate : bool, optional
            If True (default), then validate the output dictionary
            against the schema.
        ignore : list[str], optional
            A list of keys to ignore. It is usually not needed
            to specify this argument as a user.
        context : dict[str, Any], optional
            A context dictionary. It is usually not needed
            to specify this argument as a user.

        Notes
        -----
        Technical: The ignore parameter will *not* be passed to child to_dict
        function calls.

        Returns
        -------
        dict
            The dictionary representation of this object

        Raises
        ------
        SchemaValidationError :
            if validate=True and the dict does not conform to the schema
        """
        if context is None:
            context = {}
        if ignore is None:
            ignore = []

        if self._args and not self._kwds:
            result = _todict(self._args[0], context=context)
        elif not self._args:
            kwds = self._kwds.copy()
            # parsed_shorthand is added by FieldChannelMixin.
            # It's used below to replace shorthand with its long form equivalent
            # parsed_shorthand is removed from context if it exists so that it is
            # not passed to child to_dict function calls
            parsed_shorthand = context.pop("parsed_shorthand", {})
            # Prevent that pandas categorical data is automatically sorted
            # when a non-ordinal data type is specifed manually
            # or if the encoding channel does not support sorting
            if "sort" in parsed_shorthand and (
                "sort" not in kwds or kwds["type"] not in {"ordinal", Undefined}
            ):
                parsed_shorthand.pop("sort")

            kwds.update(
                {
                    k: v
                    for k, v in parsed_shorthand.items()
                    if kwds.get(k, Undefined) is Undefined
                }
            )
            kwds = {
                k: v for k, v in kwds.items() if k not in {*list(ignore), "shorthand"}
            }
            if "mark" in kwds and isinstance(kwds["mark"], str):
                kwds["mark"] = {"type": kwds["mark"]}
            result = _todict(
                kwds,
                context=context,
            )
        else:
            msg = (
                f"{self.__class__} instance has both a value and properties : "
                "cannot serialize to dict"
            )
            raise ValueError(msg)
        if validate:
            try:
                self.validate(result)
            except jsonschema.ValidationError as err:
                # We do not raise `from err` as else the resulting
                # traceback is very long as it contains part
                # of the Vega-Lite schema. It would also first
                # show the less helpful ValidationError instead of
                # the more user friendly SchemaValidationError
                raise SchemaValidationError(self, err) from None
        return result

    def to_json(
        self,
        validate: bool = True,
        indent: int | str | None = 2,
        sort_keys: bool = True,
        *,
        ignore: list[str] | None = None,
        context: dict[str, Any] | None = None,
        **kwargs,
    ) -> str:
        """Emit the JSON representation for this object as a string.

        Parameters
        ----------
        validate : bool, optional
            If True (default), then validate the output dictionary
            against the schema.
        indent : int, optional
            The number of spaces of indentation to use. The default is 2.
        sort_keys : bool, optional
            If True (default), sort keys in the output.
        ignore : list[str], optional
            A list of keys to ignore. It is usually not needed
            to specify this argument as a user.
        context : dict[str, Any], optional
            A context dictionary. It is usually not needed
            to specify this argument as a user.
        **kwargs
            Additional keyword arguments are passed to ``json.dumps()``

        Notes
        -----
        Technical: The ignore parameter will *not* be passed to child to_dict
        function calls.

        Returns
        -------
        str
            The JSON specification of the chart object.
        """
        if ignore is None:
            ignore = []
        if context is None:
            context = {}
        dct = self.to_dict(validate=validate, ignore=ignore, context=context)
        return json.dumps(dct, indent=indent, sort_keys=sort_keys, **kwargs)

    @classmethod
    def _default_wrapper_classes(cls) -> Iterator[type[SchemaBase]]:
        """Return the set of classes used within cls.from_dict()"""
        return _subclasses(SchemaBase)

    @classmethod
    def from_dict(
        cls: type[TSchemaBase],
        dct: dict[str, Any],
        validate: bool = True,
        _wrapper_classes: Iterable[type[SchemaBase]] | None = None,
    ) -> TSchemaBase:
        """Construct class from a dictionary representation

        Parameters
        ----------
        dct : dictionary
            The dict from which to construct the class
        validate : boolean
            If True (default), then validate the input against the schema.
        _wrapper_classes : iterable (optional)
            The set of SchemaBase classes to use when constructing wrappers
            of the dict inputs. If not specified, the result of
            cls._default_wrapper_classes will be used.

        Returns
        -------
        obj : Schema object
            The wrapped schema

        Raises
        ------
        jsonschema.ValidationError :
            if validate=True and dct does not conform to the schema
        """
        if validate:
            cls.validate(dct)
        if _wrapper_classes is None:
            _wrapper_classes = cls._default_wrapper_classes()
        converter = _FromDict(_wrapper_classes)
        return converter.from_dict(dct, cls)

    @classmethod
    def from_json(
        cls,
        json_string: str,
        validate: bool = True,
        **kwargs: Any,
        # Type hints for this method would get rather complicated
        # if we want to provide a more specific return type
    ) -> ChartType:
        """Instantiate the object from a valid JSON string

        Parameters
        ----------
        json_string : string
            The string containing a valid JSON chart specification.
        validate : boolean
            If True (default), then validate the input against the schema.
        **kwargs :
            Additional keyword arguments are passed to json.loads

        Returns
        -------
        chart : Chart object
            The altair Chart object built from the specification.
        """
        dct: dict[str, Any] = json.loads(json_string, **kwargs)
        return cls.from_dict(dct, validate=validate)  # type: ignore[return-value]

    @classmethod
    def validate(
        cls, instance: dict[str, Any], schema: dict[str, Any] | None = None
    ) -> None:
        """
        Validate the instance against the class schema in the context of the
        rootschema.
        """
        if schema is None:
            schema = cls._schema
        # For the benefit of mypy
        assert schema is not None
        return validate_jsonschema(
            instance, schema, rootschema=cls._rootschema or cls._schema
        )

    @classmethod
    def resolve_references(cls, schema: dict[str, Any] | None = None) -> dict[str, Any]:
        """Resolve references in the context of this object's schema or root schema."""
        schema_to_pass = schema or cls._schema
        # For the benefit of mypy
        assert schema_to_pass is not None
        return _resolve_references(
            schema=schema_to_pass,
            rootschema=(cls._rootschema or cls._schema or schema),
        )

    @classmethod
    def validate_property(
        cls, name: str, value: Any, schema: dict[str, Any] | None = None
    ) -> None:
        """
        Validate a property against property schema in the context of the
        rootschema
        """
        value = _todict(value, context={})
        props = cls.resolve_references(schema or cls._schema).get("properties", {})
        return validate_jsonschema(
            value, props.get(name, {}), rootschema=cls._rootschema or cls._schema
        )

    def __dir__(self) -> list[str]:
        return sorted(chain(super().__dir__(), self._kwds))


TSchemaBase = TypeVar("TSchemaBase", bound=SchemaBase)


def _is_dict(obj: Any | dict[Any, Any]) -> TypeIs[dict[Any, Any]]:
    return isinstance(obj, dict)


def _is_list(obj: Any | list[Any]) -> TypeIs[list[Any]]:
    return isinstance(obj, list)


def _passthrough(*args: Any, **kwds: Any) -> Any | dict[str, Any]:
    return args[0] if args else kwds


class _FromDict:
    """Class used to construct SchemaBase class hierarchies from a dict

    The primary purpose of using this class is to be able to build a hash table
    that maps schemas to their wrapper classes. The candidate classes are
    specified in the ``wrapper_classes`` positional-only argument to the constructor.
    """

    _hash_exclude_keys = ("definitions", "title", "description", "$schema", "id")

    def __init__(self, wrapper_classes: Iterable[type[SchemaBase]], /) -> None:
        # Create a mapping of a schema hash to a list of matching classes
        # This lets us quickly determine the correct class to construct
        self.class_dict: dict[int, list[type[SchemaBase]]] = defaultdict(list)
        for tp in wrapper_classes:
            if tp._schema is not None:
                self.class_dict[self.hash_schema(tp._schema)].append(tp)

    @classmethod
    def hash_schema(cls, schema: dict[str, Any], use_json: bool = True) -> int:
        """
        Compute a python hash for a nested dictionary which
        properly handles dicts, lists, sets, and tuples.

        At the top level, the function excludes from the hashed schema all keys
        listed in `exclude_keys`.

        This implements two methods: one based on conversion to JSON, and one based
        on recursive conversions of unhashable to hashable types; the former seems
        to be slightly faster in several benchmarks.
        """
        if cls._hash_exclude_keys and isinstance(schema, dict):
            schema = {
                key: val
                for key, val in schema.items()
                if key not in cls._hash_exclude_keys
            }
        if use_json:
            s = json.dumps(schema, sort_keys=True)
            return hash(s)
        else:

            def _freeze(val):
                if isinstance(val, dict):
                    return frozenset((k, _freeze(v)) for k, v in val.items())
                elif isinstance(val, set):
                    return frozenset(map(_freeze, val))
                elif isinstance(val, (list, tuple)):
                    return tuple(map(_freeze, val))
                else:
                    return val

            return hash(_freeze(schema))

    @overload
    def from_dict(
        self,
        dct: TSchemaBase,
        tp: None = ...,
        schema: None = ...,
        rootschema: None = ...,
        default_class: Any = ...,
    ) -> TSchemaBase: ...
    @overload
    def from_dict(
        self,
        dct: dict[str, Any],
        tp: None = ...,
        schema: Any = ...,
        rootschema: None = ...,
        default_class: type[TSchemaBase] = ...,
    ) -> TSchemaBase: ...
    @overload
    def from_dict(
        self,
        dct: dict[str, Any],
        tp: None = ...,
        schema: dict[str, Any] = ...,
        rootschema: None = ...,
        default_class: Any = ...,
    ) -> SchemaBase: ...
    @overload
    def from_dict(
        self,
        dct: dict[str, Any],
        tp: type[TSchemaBase],
        schema: None = ...,
        rootschema: None = ...,
        default_class: Any = ...,
    ) -> TSchemaBase: ...
    @overload
    def from_dict(
        self,
        dct: dict[str, Any] | list[dict[str, Any]],
        tp: type[TSchemaBase],
        schema: dict[str, Any],
        rootschema: dict[str, Any] | None = ...,
        default_class: Any = ...,
    ) -> Never: ...
    def from_dict(
        self,
        dct: dict[str, Any] | list[dict[str, Any]] | TSchemaBase,
        tp: type[TSchemaBase] | None = None,
        schema: dict[str, Any] | None = None,
        rootschema: dict[str, Any] | None = None,
        default_class: Any = _passthrough,
    ) -> TSchemaBase:
        """Construct an object from a dict representation"""
        target_tp: type[TSchemaBase]
        current_schema: dict[str, Any]
        if isinstance(dct, SchemaBase):
            return dct  # type: ignore[return-value]
        elif tp is not None:
            current_schema = tp._schema
            root_schema = rootschema or tp._rootschema or current_schema
            target_tp = tp
        elif schema is not None:
            # If there are multiple matches, we use the first one in the dict.
            # Our class dict is constructed breadth-first from top to bottom,
            # so the first class that matches is the most general match.
            current_schema = schema
            root_schema = rootschema or current_schema
            matches = self.class_dict[self.hash_schema(current_schema)]
            target_tp = matches[0] if matches else default_class
        else:
            msg = "Must provide either `tp` or `schema`, but not both."
            raise ValueError(msg)

        from_dict = partial(self.from_dict, rootschema=root_schema)
        # Can also return a list?
        resolved = _resolve_references(current_schema, root_schema)
        if "anyOf" in resolved or "oneOf" in resolved:
            schemas = resolved.get("anyOf", []) + resolved.get("oneOf", [])
            for possible in schemas:
                try:
                    validate_jsonschema(dct, possible, rootschema=root_schema)
                except jsonschema.ValidationError:
                    continue
                else:
                    return from_dict(dct, schema=possible, default_class=target_tp)

        if _is_dict(dct):
            # TODO: handle schemas for additionalProperties/patternProperties
            props: dict[str, Any] = resolved.get("properties", {})
            kwds = {
                k: (from_dict(v, schema=props[k]) if k in props else v)
                for k, v in dct.items()
            }
            return target_tp(**kwds)
        elif _is_list(dct):
            item_schema: dict[str, Any] = resolved.get("items", {})
            return target_tp([from_dict(k, schema=item_schema) for k in dct])
        else:
            # NOTE: Unsure what is valid here
            return target_tp(dct)


class _PropertySetter:
    def __init__(self, prop: str, schema: dict[str, Any]) -> None:
        self.prop = prop
        self.schema = schema

    def __get__(self, obj, cls):
        self.obj = obj
        self.cls = cls
        # The docs from the encoding class parameter (e.g. `bin` in X, Color,
        # etc); this provides a general description of the parameter.
        self.__doc__ = self.schema["description"].replace("__", "**")
        property_name = f"{self.prop}"[0].upper() + f"{self.prop}"[1:]
        if hasattr(vegalite, property_name):
            altair_prop = getattr(vegalite, property_name)
            # Add the docstring from the helper class (e.g. `BinParams`) so
            # that all the parameter names of the helper class are included in
            # the final docstring
            parameter_index = altair_prop.__doc__.find("Parameters\n")
            if parameter_index > -1:
                self.__doc__ = (
                    altair_prop.__doc__[:parameter_index].replace("    ", "")
                    + self.__doc__
                    + textwrap.dedent(
                        f"\n\n    {altair_prop.__doc__[parameter_index:]}"
                    )
                )
            # For short docstrings such as Aggregate, Stack, et
            else:
                self.__doc__ = (
                    altair_prop.__doc__.replace("    ", "") + "\n" + self.__doc__
                )
            # Add signatures and tab completion for the method and parameter names
            self.__signature__ = inspect.signature(altair_prop)
            self.__wrapped__ = inspect.getfullargspec(altair_prop)
            self.__name__ = altair_prop.__name__
        else:
            # It seems like bandPosition is the only parameter that doesn't
            # have a helper class.
            pass
        return self

    def __call__(self, *args: Any, **kwargs: Any):
        obj = self.obj.copy()
        # TODO: use schema to validate
        obj[self.prop] = args[0] if args else kwargs
        return obj


def with_property_setters(cls: type[TSchemaBase]) -> type[TSchemaBase]:
    """
    Decorator to add property setters to a Schema class.
    """
    schema = cls.resolve_references()
    for prop, propschema in schema.get("properties", {}).items():
        setattr(cls, prop, _PropertySetter(prop, propschema))
    return cls<|MERGE_RESOLUTION|>--- conflicted
+++ resolved
@@ -933,15 +933,9 @@
         self,
         validate: bool = True,
         *,
-<<<<<<< HEAD
-        ignore: Optional[List[str]] = None,
-        context: Optional[Dict[str, Any]] = None,
-    ) -> Dict[str, Any]:
-=======
         ignore: list[str] | None = None,
         context: dict[str, Any] | None = None,
     ) -> dict[str, Any]:
->>>>>>> 54a68a31
         """Return a dictionary representation of the object
 
         Parameters
