<<<<<<< HEAD
from __future__ import annotations
import json
import random
import hashlib
import warnings
from typing import (
    Any,
    List,
    MutableMapping,
    Sequence,
    TYPE_CHECKING,
    Protocol,
    TypedDict,
    Literal,
    TypeVar,
    Union,
    Dict,
)
from typing_extensions import TypeAlias
from pathlib import Path

import pandas as pd
from toolz import curried
=======
from functools import partial
import json
import random
import hashlib
import sys
from pathlib import Path
from typing import (
    Union,
    MutableMapping,
    Optional,
    Dict,
    Sequence,
    TYPE_CHECKING,
    List,
    TypeVar,
    Protocol,
    TypedDict,
    Literal,
    overload,
    runtime_checkable,
    Any,
)

import pandas as pd
>>>>>>> 76a9ce1e

from ._importers import import_pyarrow_interchange
from .core import sanitize_dataframe, sanitize_arrow_table, DataFrameLike
from .core import sanitize_geo_interface
from .plugin_registry import PluginRegistry

<<<<<<< HEAD
=======
if sys.version_info >= (3, 13):
    from typing import TypeIs
else:
    from typing_extensions import TypeIs
>>>>>>> 76a9ce1e

if TYPE_CHECKING:
    import pyarrow as pa


@runtime_checkable
class SupportsGeoInterface(Protocol):
    __geo_interface__: MutableMapping


DataType: TypeAlias = Union[
    Dict[Any, Any], pd.DataFrame, SupportsGeoInterface, DataFrameLike
]

TDataType = TypeVar("TDataType", bound=DataType)

<<<<<<< HEAD
VegaLiteDataDict: TypeAlias = Dict[
    str, Union[str, Dict[Any, Any], List[Dict[Any, Any]]]
]
ToValuesReturnType: TypeAlias = Dict[str, Union[Dict[Any, Any], List[Dict[Any, Any]]]]
=======
VegaLiteDataDict = Dict[str, Union[str, dict, List[dict]]]
ToValuesReturnType = Dict[str, Union[dict, List[dict]]]
SampleReturnType = Optional[
    Union[pd.DataFrame, Dict[str, Sequence], "pyarrow.lib.Table"]
]


def is_data_type(obj: Any) -> TypeIs[DataType]:
    return isinstance(obj, (dict, pd.DataFrame, DataFrameLike, SupportsGeoInterface))
>>>>>>> 76a9ce1e


# ==============================================================================
# Data transformer registry
#
# A data transformer is a callable that takes a supported data type and returns
# a transformed dictionary version of it which is compatible with the VegaLite schema.
# The dict objects will be the Data portion of the VegaLite schema.
#
# Renderers only deal with the dict form of a
# VegaLite spec, after the Data model has been put into a schema compliant
# form.
# ==============================================================================
class DataTransformerType(Protocol):
<<<<<<< HEAD
    def __call__(self, data: DataType, **kwargs) -> VegaLiteDataDict: ...
=======
    @overload
    def __call__(self, data: None = None, **kwargs) -> "DataTransformerType": ...
    @overload
    def __call__(self, data: DataType, **kwargs) -> VegaLiteDataDict: ...
    def __call__(
        self, data: Optional[DataType] = None, **kwargs
    ) -> Union["DataTransformerType", VegaLiteDataDict]: ...
>>>>>>> 76a9ce1e


class DataTransformerRegistry(PluginRegistry[DataTransformerType]):
    _global_settings = {"consolidate_datasets": True}

    @property
    def consolidate_datasets(self) -> bool:
        return self._global_settings["consolidate_datasets"]

    @consolidate_datasets.setter
    def consolidate_datasets(self, value: bool) -> None:
        self._global_settings["consolidate_datasets"] = value


# ==============================================================================
class MaxRowsError(Exception):
    """Raised when a data model has too many rows."""


<<<<<<< HEAD
@curried.curry
def limit_rows(data: TDataType, max_rows: int | None = 5000) -> TDataType:
=======
@overload
def limit_rows(data: None = ..., max_rows: Optional[int] = ...) -> partial: ...
@overload
def limit_rows(data: DataType, max_rows: Optional[int] = ...) -> DataType: ...
def limit_rows(
    data: Optional[DataType] = None, max_rows: Optional[int] = 5000
) -> Union[partial, DataType]:
>>>>>>> 76a9ce1e
    """Raise MaxRowsError if the data model has more than max_rows.

    If max_rows is None, then do not perform any check.
    """
    if data is None:
        return partial(limit_rows, max_rows=max_rows)
    check_data_type(data)

    def raise_max_rows_error():
        msg = (
            "The number of rows in your dataset is greater "
            f"than the maximum allowed ({max_rows}).\n\n"
            "Try enabling the VegaFusion data transformer which "
            "raises this limit by pre-evaluating data\n"
            "transformations in Python.\n"
            "    >> import altair as alt\n"
            '    >> alt.data_transformers.enable("vegafusion")\n\n'
            "Or, see https://altair-viz.github.io/user_guide/large_datasets.html "
            "for additional information\n"
            "on how to plot large datasets."
        )
        raise MaxRowsError(msg)

    if isinstance(data, SupportsGeoInterface):
        if data.__geo_interface__["type"] == "FeatureCollection":
            values = data.__geo_interface__["features"]
        else:
            values = data.__geo_interface__
    elif isinstance(data, pd.DataFrame):
        values = data
    elif isinstance(data, dict):
        if "values" in data:
            values = data["values"]
        else:
            return data
    elif isinstance(data, DataFrameLike):
        pa_table = arrow_table_from_dfi_dataframe(data)
        if max_rows is not None and pa_table.num_rows > max_rows:
            raise_max_rows_error()
        # Return pyarrow Table instead of input since the
        # `arrow_table_from_dfi_dataframe` call above may be expensive
        return pa_table

    if max_rows is not None and len(values) > max_rows:
        raise_max_rows_error()

    return data


@overload
def sample(
<<<<<<< HEAD
    data: DataType, n: int | None = None, frac: float | None = None
) -> pd.DataFrame | dict[str, Sequence] | pa.Table | None:
=======
    data: None = ..., n: Optional[int] = ..., frac: Optional[float] = ...
) -> partial: ...
@overload
def sample(
    data: DataType, n: Optional[int], frac: Optional[float]
) -> SampleReturnType: ...
def sample(
    data: Optional[DataType] = None,
    n: Optional[int] = None,
    frac: Optional[float] = None,
) -> Union[partial, SampleReturnType]:
>>>>>>> 76a9ce1e
    """Reduce the size of the data model by sampling without replacement."""
    if data is None:
        return partial(sample, n=n, frac=frac)
    check_data_type(data)
    if isinstance(data, pd.DataFrame):
        return data.sample(n=n, frac=frac)
    elif isinstance(data, dict):
        if "values" in data:
            values = data["values"]
            if not n:
                if frac is None:
                    msg = "frac cannot be None if n is None and data is a dictionary"
                    raise ValueError(msg)
                n = int(frac * len(values))
            values = random.sample(values, n)
            return {"values": values}
        else:
            # Maybe this should raise an error or return something useful?
            return None
    elif isinstance(data, DataFrameLike):
        pa_table = arrow_table_from_dfi_dataframe(data)
        if not n:
            if frac is None:
                msg = "frac cannot be None if n is None with this data input type"
                raise ValueError(msg)
            n = int(frac * len(pa_table))
        indices = random.sample(range(len(pa_table)), n)
        return pa_table.take(indices)
    else:
        # Maybe this should raise an error or return something useful? Currently,
        # if data is of type SupportsGeoInterface it lands here
        return None


_FormatType = Literal["csv", "json"]


class _FormatDict(TypedDict):
    type: _FormatType


class _ToFormatReturnUrlDict(TypedDict):
    url: str
    format: _FormatDict


@overload
def to_json(
    data: None = ...,
    prefix: str = ...,
    extension: str = ...,
    filename: str = ...,
    urlpath: str = ...,
) -> partial: ...


@overload
def to_json(
    data: DataType,
    prefix: str = ...,
    extension: str = ...,
    filename: str = ...,
    urlpath: str = ...,
) -> _ToFormatReturnUrlDict: ...


def to_json(
    data: Optional[DataType] = None,
    prefix: str = "altair-data",
    extension: str = "json",
    filename: str = "{prefix}-{hash}.{extension}",
    urlpath: str = "",
) -> Union[partial, _ToFormatReturnUrlDict]:
    """
    Write the data model to a .json file and return a url based data model.
    """
<<<<<<< HEAD
    data_json = _data_to_json_string(data)
    data_hash = _compute_data_hash(data_json)
    filename = filename.format(prefix=prefix, hash=data_hash, extension=extension)
    Path(filename).write_text(data_json, encoding="utf-8")
    return {"url": str(Path(urlpath, filename)), "format": {"type": "json"}}
=======
    kwds = _to_text_kwds(prefix, extension, filename, urlpath)
    if data is None:
        return partial(to_json, **kwds)
    else:
        data_str = _data_to_json_string(data)
        return _to_text(data_str, **kwds, format=_FormatDict(type="json"))


@overload
def to_csv(
    data: None = ...,
    prefix: str = ...,
    extension: str = ...,
    filename: str = ...,
    urlpath: str = ...,
) -> partial: ...
>>>>>>> 76a9ce1e


@overload
def to_csv(
<<<<<<< HEAD
    data: dict | pd.DataFrame | DataFrameLike,
=======
    data: Union[dict, pd.DataFrame, DataFrameLike],
    prefix: str = ...,
    extension: str = ...,
    filename: str = ...,
    urlpath: str = ...,
) -> _ToFormatReturnUrlDict: ...


def to_csv(
    data: Optional[Union[dict, pd.DataFrame, DataFrameLike]] = None,
>>>>>>> 76a9ce1e
    prefix: str = "altair-data",
    extension: str = "csv",
    filename: str = "{prefix}-{hash}.{extension}",
    urlpath: str = "",
) -> Union[partial, _ToFormatReturnUrlDict]:
    """Write the data model to a .csv file and return a url based data model."""
    kwds = _to_text_kwds(prefix, extension, filename, urlpath)
    if data is None:
        return partial(to_csv, **kwds)
    else:
        data_str = _data_to_csv_string(data)
        return _to_text(data_str, **kwds, format=_FormatDict(type="csv"))


def _to_text(
    data: str,
    prefix: str,
    extension: str,
    filename: str,
    urlpath: str,
    format: _FormatDict,
) -> _ToFormatReturnUrlDict:
    data_hash = _compute_data_hash(data)
    filename = filename.format(prefix=prefix, hash=data_hash, extension=extension)
<<<<<<< HEAD
    Path(filename).write_text(data_csv, encoding="utf-8")
    return {"url": str(Path(urlpath, filename)), "format": {"type": "csv"}}
=======
    Path(filename).write_text(data)
    url = str(Path(urlpath, filename))
    return _ToFormatReturnUrlDict({"url": url, "format": format})


def _to_text_kwds(prefix: str, extension: str, filename: str, urlpath: str, /) -> Dict[str, str]:  # fmt: skip
    return {"prefix": prefix, "extension": extension, "filename": filename, "urlpath": urlpath}  # fmt: skip
>>>>>>> 76a9ce1e


def to_values(data: DataType) -> ToValuesReturnType:
    """Replace a DataFrame by a data model with values."""
    check_data_type(data)
    if isinstance(data, SupportsGeoInterface):
        if isinstance(data, pd.DataFrame):
            data = sanitize_dataframe(data)
        # Maybe the type could be further clarified here that it is
        # SupportGeoInterface and then the ignore statement is not needed?
        data_sanitized = sanitize_geo_interface(data.__geo_interface__)  # type: ignore[arg-type]
        return {"values": data_sanitized}
    elif isinstance(data, pd.DataFrame):
        data = sanitize_dataframe(data)
        return {"values": data.to_dict(orient="records")}
    elif isinstance(data, dict):
        if "values" not in data:
            msg = "values expected in data dict, but not present."
            raise KeyError(msg)
        return data
    elif isinstance(data, DataFrameLike):
        pa_table = sanitize_arrow_table(arrow_table_from_dfi_dataframe(data))
        return {"values": pa_table.to_pylist()}
    else:
        # Should never reach this state as tested by check_data_type
        msg = f"Unrecognized data type: {type(data)}"
        raise ValueError(msg)


def check_data_type(data: DataType) -> None:
<<<<<<< HEAD
    if not isinstance(data, (dict, pd.DataFrame, DataFrameLike)) and not any(
        hasattr(data, attr) for attr in ["__geo_interface__"]
    ):
        msg = f"Expected dict, DataFrame or a __geo_interface__ attribute, got: {type(data)}"
        raise TypeError(msg)
=======
    if not is_data_type(data):
        raise TypeError(
            "Expected dict, DataFrame or a __geo_interface__ attribute, got: {}".format(
                type(data)
            )
        )
>>>>>>> 76a9ce1e


# ==============================================================================
# Private utilities
# ==============================================================================
def _compute_data_hash(data_str: str) -> str:
    return hashlib.sha256(data_str.encode()).hexdigest()[:32]


def _data_to_json_string(data: DataType) -> str:
    """Return a JSON string representation of the input data"""
    check_data_type(data)
    if isinstance(data, SupportsGeoInterface):
        if isinstance(data, pd.DataFrame):
            data = sanitize_dataframe(data)
        # Maybe the type could be further clarified here that it is
        # SupportGeoInterface and then the ignore statement is not needed?
        data = sanitize_geo_interface(data.__geo_interface__)  # type: ignore[arg-type]
        return json.dumps(data)
    elif isinstance(data, pd.DataFrame):
        data = sanitize_dataframe(data)
        return data.to_json(orient="records", double_precision=15)
    elif isinstance(data, dict):
        if "values" not in data:
            msg = "values expected in data dict, but not present."
            raise KeyError(msg)
        return json.dumps(data["values"], sort_keys=True)
    elif isinstance(data, DataFrameLike):
        pa_table = arrow_table_from_dfi_dataframe(data)
        return json.dumps(pa_table.to_pylist())
    else:
        msg = "to_json only works with data expressed as " "a DataFrame or as a dict"
        raise NotImplementedError(msg)


def _data_to_csv_string(data: dict | pd.DataFrame | DataFrameLike) -> str:
    """return a CSV string representation of the input data"""
    check_data_type(data)
<<<<<<< HEAD
    if hasattr(data, "__geo_interface__"):
        msg = (
            "to_csv does not work with data that "
            "contains the __geo_interface__ attribute"
=======
    if isinstance(data, SupportsGeoInterface):
        raise NotImplementedError(
            f"to_csv does not yet work with data that "
            f"is of type {type(SupportsGeoInterface).__name__!r}.\n"
            f"See https://github.com/vega/altair/issues/3441"
>>>>>>> 76a9ce1e
        )
        raise NotImplementedError(msg)
    elif isinstance(data, pd.DataFrame):
        data = sanitize_dataframe(data)
        return data.to_csv(index=False)
    elif isinstance(data, dict):
        if "values" not in data:
            msg = "values expected in data dict, but not present"
            raise KeyError(msg)
        return pd.DataFrame.from_dict(data["values"]).to_csv(index=False)
    elif isinstance(data, DataFrameLike):
        # experimental interchange dataframe support
        import pyarrow as pa
        import pyarrow.csv as pa_csv

        pa_table = arrow_table_from_dfi_dataframe(data)
        csv_buffer = pa.BufferOutputStream()
        pa_csv.write_csv(pa_table, csv_buffer)
        return csv_buffer.getvalue().to_pybytes().decode()
    else:
        msg = "to_csv only works with data expressed as " "a DataFrame or as a dict"
        raise NotImplementedError(msg)


<<<<<<< HEAD
def pipe(data, *funcs):
    """
    Pipe a value through a sequence of functions

    Deprecated: use toolz.curried.pipe() instead.
    """
    warnings.warn(
        "alt.pipe() is deprecated, and will be removed in a future release. "
        "Use toolz.curried.pipe() instead.",
        AltairDeprecationWarning,
        stacklevel=1,
    )
    return curried.pipe(data, *funcs)


def curry(*args, **kwargs):
    """Curry a callable function

    Deprecated: use toolz.curried.curry() instead.
    """
    warnings.warn(
        "alt.curry() is deprecated, and will be removed in a future release. "
        "Use toolz.curried.curry() instead.",
        AltairDeprecationWarning,
        stacklevel=1,
    )
    return curried.curry(*args, **kwargs)


def arrow_table_from_dfi_dataframe(dfi_df: DataFrameLike) -> pa.Table:
=======
def arrow_table_from_dfi_dataframe(dfi_df: DataFrameLike) -> "pyarrow.lib.Table":
>>>>>>> 76a9ce1e
    """Convert a DataFrame Interchange Protocol compatible object to an Arrow Table"""
    import pyarrow as pa

    # First check if the dataframe object has a method to convert to arrow.
    # Give this preference over the pyarrow from_dataframe function since the object
    # has more control over the conversion, and may have broader compatibility.
    # This is the case for Polars, which supports Date32 columns in direct conversion
    # while pyarrow does not yet support this type in from_dataframe
    for convert_method_name in ("arrow", "to_arrow", "to_arrow_table"):
        convert_method = getattr(dfi_df, convert_method_name, None)
        if callable(convert_method):
            result = convert_method()
            if isinstance(result, pa.Table):
                return result

    pi = import_pyarrow_interchange()
    return pi.from_dataframe(dfi_df)<|MERGE_RESOLUTION|>--- conflicted
+++ resolved
@@ -1,4 +1,3 @@
-<<<<<<< HEAD
 from __future__ import annotations
 import json
 import random
@@ -16,51 +15,26 @@
     TypeVar,
     Union,
     Dict,
+    Optional,
+    overload,
+    runtime_checkable,
 )
 from typing_extensions import TypeAlias
 from pathlib import Path
+from functools import partial
+import sys
 
 import pandas as pd
-from toolz import curried
-=======
-from functools import partial
-import json
-import random
-import hashlib
-import sys
-from pathlib import Path
-from typing import (
-    Union,
-    MutableMapping,
-    Optional,
-    Dict,
-    Sequence,
-    TYPE_CHECKING,
-    List,
-    TypeVar,
-    Protocol,
-    TypedDict,
-    Literal,
-    overload,
-    runtime_checkable,
-    Any,
-)
-
-import pandas as pd
->>>>>>> 76a9ce1e
 
 from ._importers import import_pyarrow_interchange
 from .core import sanitize_dataframe, sanitize_arrow_table, DataFrameLike
 from .core import sanitize_geo_interface
 from .plugin_registry import PluginRegistry
 
-<<<<<<< HEAD
-=======
 if sys.version_info >= (3, 13):
     from typing import TypeIs
 else:
     from typing_extensions import TypeIs
->>>>>>> 76a9ce1e
 
 if TYPE_CHECKING:
     import pyarrow as pa
@@ -77,14 +51,10 @@
 
 TDataType = TypeVar("TDataType", bound=DataType)
 
-<<<<<<< HEAD
 VegaLiteDataDict: TypeAlias = Dict[
     str, Union[str, Dict[Any, Any], List[Dict[Any, Any]]]
 ]
 ToValuesReturnType: TypeAlias = Dict[str, Union[Dict[Any, Any], List[Dict[Any, Any]]]]
-=======
-VegaLiteDataDict = Dict[str, Union[str, dict, List[dict]]]
-ToValuesReturnType = Dict[str, Union[dict, List[dict]]]
 SampleReturnType = Optional[
     Union[pd.DataFrame, Dict[str, Sequence], "pyarrow.lib.Table"]
 ]
@@ -92,7 +62,6 @@
 
 def is_data_type(obj: Any) -> TypeIs[DataType]:
     return isinstance(obj, (dict, pd.DataFrame, DataFrameLike, SupportsGeoInterface))
->>>>>>> 76a9ce1e
 
 
 # ==============================================================================
@@ -107,9 +76,6 @@
 # form.
 # ==============================================================================
 class DataTransformerType(Protocol):
-<<<<<<< HEAD
-    def __call__(self, data: DataType, **kwargs) -> VegaLiteDataDict: ...
-=======
     @overload
     def __call__(self, data: None = None, **kwargs) -> "DataTransformerType": ...
     @overload
@@ -117,7 +83,6 @@
     def __call__(
         self, data: Optional[DataType] = None, **kwargs
     ) -> Union["DataTransformerType", VegaLiteDataDict]: ...
->>>>>>> 76a9ce1e
 
 
 class DataTransformerRegistry(PluginRegistry[DataTransformerType]):
@@ -137,10 +102,6 @@
     """Raised when a data model has too many rows."""
 
 
-<<<<<<< HEAD
-@curried.curry
-def limit_rows(data: TDataType, max_rows: int | None = 5000) -> TDataType:
-=======
 @overload
 def limit_rows(data: None = ..., max_rows: Optional[int] = ...) -> partial: ...
 @overload
@@ -148,7 +109,6 @@
 def limit_rows(
     data: Optional[DataType] = None, max_rows: Optional[int] = 5000
 ) -> Union[partial, DataType]:
->>>>>>> 76a9ce1e
     """Raise MaxRowsError if the data model has more than max_rows.
 
     If max_rows is None, then do not perform any check.
@@ -200,10 +160,6 @@
 
 @overload
 def sample(
-<<<<<<< HEAD
-    data: DataType, n: int | None = None, frac: float | None = None
-) -> pd.DataFrame | dict[str, Sequence] | pa.Table | None:
-=======
     data: None = ..., n: Optional[int] = ..., frac: Optional[float] = ...
 ) -> partial: ...
 @overload
@@ -215,7 +171,6 @@
     n: Optional[int] = None,
     frac: Optional[float] = None,
 ) -> Union[partial, SampleReturnType]:
->>>>>>> 76a9ce1e
     """Reduce the size of the data model by sampling without replacement."""
     if data is None:
         return partial(sample, n=n, frac=frac)
@@ -292,13 +247,6 @@
     """
     Write the data model to a .json file and return a url based data model.
     """
-<<<<<<< HEAD
-    data_json = _data_to_json_string(data)
-    data_hash = _compute_data_hash(data_json)
-    filename = filename.format(prefix=prefix, hash=data_hash, extension=extension)
-    Path(filename).write_text(data_json, encoding="utf-8")
-    return {"url": str(Path(urlpath, filename)), "format": {"type": "json"}}
-=======
     kwds = _to_text_kwds(prefix, extension, filename, urlpath)
     if data is None:
         return partial(to_json, **kwds)
@@ -315,14 +263,10 @@
     filename: str = ...,
     urlpath: str = ...,
 ) -> partial: ...
->>>>>>> 76a9ce1e
 
 
 @overload
 def to_csv(
-<<<<<<< HEAD
-    data: dict | pd.DataFrame | DataFrameLike,
-=======
     data: Union[dict, pd.DataFrame, DataFrameLike],
     prefix: str = ...,
     extension: str = ...,
@@ -333,7 +277,6 @@
 
 def to_csv(
     data: Optional[Union[dict, pd.DataFrame, DataFrameLike]] = None,
->>>>>>> 76a9ce1e
     prefix: str = "altair-data",
     extension: str = "csv",
     filename: str = "{prefix}-{hash}.{extension}",
@@ -358,10 +301,6 @@
 ) -> _ToFormatReturnUrlDict:
     data_hash = _compute_data_hash(data)
     filename = filename.format(prefix=prefix, hash=data_hash, extension=extension)
-<<<<<<< HEAD
-    Path(filename).write_text(data_csv, encoding="utf-8")
-    return {"url": str(Path(urlpath, filename)), "format": {"type": "csv"}}
-=======
     Path(filename).write_text(data)
     url = str(Path(urlpath, filename))
     return _ToFormatReturnUrlDict({"url": url, "format": format})
@@ -369,7 +308,6 @@
 
 def _to_text_kwds(prefix: str, extension: str, filename: str, urlpath: str, /) -> Dict[str, str]:  # fmt: skip
     return {"prefix": prefix, "extension": extension, "filename": filename, "urlpath": urlpath}  # fmt: skip
->>>>>>> 76a9ce1e
 
 
 def to_values(data: DataType) -> ToValuesReturnType:
@@ -400,20 +338,12 @@
 
 
 def check_data_type(data: DataType) -> None:
-<<<<<<< HEAD
-    if not isinstance(data, (dict, pd.DataFrame, DataFrameLike)) and not any(
-        hasattr(data, attr) for attr in ["__geo_interface__"]
-    ):
-        msg = f"Expected dict, DataFrame or a __geo_interface__ attribute, got: {type(data)}"
-        raise TypeError(msg)
-=======
     if not is_data_type(data):
         raise TypeError(
             "Expected dict, DataFrame or a __geo_interface__ attribute, got: {}".format(
                 type(data)
             )
         )
->>>>>>> 76a9ce1e
 
 
 # ==============================================================================
@@ -452,18 +382,11 @@
 def _data_to_csv_string(data: dict | pd.DataFrame | DataFrameLike) -> str:
     """return a CSV string representation of the input data"""
     check_data_type(data)
-<<<<<<< HEAD
-    if hasattr(data, "__geo_interface__"):
-        msg = (
-            "to_csv does not work with data that "
-            "contains the __geo_interface__ attribute"
-=======
     if isinstance(data, SupportsGeoInterface):
         raise NotImplementedError(
             f"to_csv does not yet work with data that "
             f"is of type {type(SupportsGeoInterface).__name__!r}.\n"
             f"See https://github.com/vega/altair/issues/3441"
->>>>>>> 76a9ce1e
         )
         raise NotImplementedError(msg)
     elif isinstance(data, pd.DataFrame):
@@ -488,40 +411,7 @@
         raise NotImplementedError(msg)
 
 
-<<<<<<< HEAD
-def pipe(data, *funcs):
-    """
-    Pipe a value through a sequence of functions
-
-    Deprecated: use toolz.curried.pipe() instead.
-    """
-    warnings.warn(
-        "alt.pipe() is deprecated, and will be removed in a future release. "
-        "Use toolz.curried.pipe() instead.",
-        AltairDeprecationWarning,
-        stacklevel=1,
-    )
-    return curried.pipe(data, *funcs)
-
-
-def curry(*args, **kwargs):
-    """Curry a callable function
-
-    Deprecated: use toolz.curried.curry() instead.
-    """
-    warnings.warn(
-        "alt.curry() is deprecated, and will be removed in a future release. "
-        "Use toolz.curried.curry() instead.",
-        AltairDeprecationWarning,
-        stacklevel=1,
-    )
-    return curried.curry(*args, **kwargs)
-
-
 def arrow_table_from_dfi_dataframe(dfi_df: DataFrameLike) -> pa.Table:
-=======
-def arrow_table_from_dfi_dataframe(dfi_df: DataFrameLike) -> "pyarrow.lib.Table":
->>>>>>> 76a9ce1e
     """Convert a DataFrame Interchange Protocol compatible object to an Arrow Table"""
     import pyarrow as pa
 
