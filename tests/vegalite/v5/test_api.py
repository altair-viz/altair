--- conflicted
+++ resolved
@@ -517,7 +517,7 @@
         .otherwise(0)
     )
 
-    with pytest.raises(ValueError) as err:  # type: ignore
+    with pytest.raises(ValueError, match="3") as err:  # type: ignore
         _alt._condition_to_expr_ref(long)
     assert "3" in str(err.value)
 
@@ -552,13 +552,8 @@
     assert isinstance(selection.value, alt.SelectionExpression)
     assert selection.value.to_dict() == {"expr": f"{selection.name}.value"}
 
-<<<<<<< HEAD
     assert isinstance(selection["value"], Expression)
-    assert selection["value"].to_dict() == "{0}['value']".format(selection.name)
-=======
-    assert isinstance(selection["value"], alt.expr.Expression)
     assert selection["value"].to_dict() == f"{selection.name}['value']"
->>>>>>> 54a68a31
 
     magic_attr = "__magic__"
     with pytest.raises(AttributeError):
