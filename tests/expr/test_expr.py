--- conflicted
+++ resolved
@@ -68,11 +68,7 @@
     for veganame, methodname in _map.items():
         func = getattr(expr, methodname)
         z = func(datum.xxx)
-<<<<<<< HEAD
-        assert repr(z) == "{}(datum.xxx)".format(veganame)
-=======
-        assert repr(z) == f"{name_map.get(funcname, funcname)}(datum.xxx)"
->>>>>>> 54a68a31
+        assert repr(z) == f"{veganame}(datum.xxx)"
 
 
 def test_expr_consts():
@@ -82,11 +78,7 @@
     for constname in CONST_LISTING:
         const = getattr(expr, constname)
         z = const * datum.xxx
-<<<<<<< HEAD
-        assert repr(z) == "({} * datum.xxx)".format(constname)
-=======
-        assert repr(z) == f"({name_map.get(constname, constname)} * datum.xxx)"
->>>>>>> 54a68a31
+        assert repr(z) == f"({constname} * datum.xxx)"
 
 
 def test_json_reprs():
