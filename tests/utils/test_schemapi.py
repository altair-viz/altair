import copy
import io
import inspect
import json
import jsonschema
import jsonschema.exceptions
import pickle
import warnings

import numpy as np
import pandas as pd
import pytest
from vega_datasets import data

import altair as alt
from altair import load_schema
from altair.utils.schemapi import (
    UndefinedType,
    SchemaBase,
    Undefined,
    _FromDict,
    SchemaValidationError,
)

_JSONSCHEMA_DRAFT = load_schema()["$schema"]
# Make tests inherit from _TestSchema, so that when we test from_dict it won't
# try to use SchemaBase objects defined elsewhere as wrappers.


class _TestSchema(SchemaBase):
    @classmethod
    def _default_wrapper_classes(cls):
        return _TestSchema.__subclasses__()


class MySchema(_TestSchema):
    _schema = {
        "$schema": _JSONSCHEMA_DRAFT,
        "definitions": {
            "StringMapping": {
                "type": "object",
                "additionalProperties": {"type": "string"},
            },
            "StringArray": {"type": "array", "items": {"type": "string"}},
        },
        "properties": {
            "a": {"$ref": "#/definitions/StringMapping"},
            "a2": {"type": "object", "additionalProperties": {"type": "number"}},
            "b": {"$ref": "#/definitions/StringArray"},
            "b2": {"type": "array", "items": {"type": "number"}},
            "c": {"type": ["string", "number"]},
            "d": {
                "anyOf": [
                    {"$ref": "#/definitions/StringMapping"},
                    {"$ref": "#/definitions/StringArray"},
                ]
            },
            "e": {"items": [{"type": "string"}, {"type": "string"}]},
        },
    }


class StringMapping(_TestSchema):
    _schema = {"$ref": "#/definitions/StringMapping"}
    _rootschema = MySchema._schema


class StringArray(_TestSchema):
    _schema = {"$ref": "#/definitions/StringArray"}
    _rootschema = MySchema._schema


class Derived(_TestSchema):
    _schema = {
        "$schema": _JSONSCHEMA_DRAFT,
        "definitions": {
            "Foo": {"type": "object", "properties": {"d": {"type": "string"}}},
            "Bar": {"type": "string", "enum": ["A", "B"]},
        },
        "type": "object",
        "additionalProperties": False,
        "properties": {
            "a": {"type": "integer"},
            "b": {"type": "string"},
            "c": {"$ref": "#/definitions/Foo"},
        },
    }


class Foo(_TestSchema):
    _schema = {"$ref": "#/definitions/Foo"}
    _rootschema = Derived._schema


class Bar(_TestSchema):
    _schema = {"$ref": "#/definitions/Bar"}
    _rootschema = Derived._schema


class SimpleUnion(_TestSchema):
    _schema = {
        "$schema": _JSONSCHEMA_DRAFT,
        "anyOf": [{"type": "integer"}, {"type": "string"}],
    }


class DefinitionUnion(_TestSchema):
    _schema = {"anyOf": [{"$ref": "#/definitions/Foo"}, {"$ref": "#/definitions/Bar"}]}
    _rootschema = Derived._schema


class SimpleArray(_TestSchema):
    _schema = {
        "$schema": _JSONSCHEMA_DRAFT,
        "type": "array",
        "items": {"anyOf": [{"type": "integer"}, {"type": "string"}]},
    }


class InvalidProperties(_TestSchema):
    _schema = {
        "$schema": _JSONSCHEMA_DRAFT,
        "type": "object",
        "properties": {"for": {}, "as": {}, "vega-lite": {}, "$schema": {}},
    }


_validation_selection_schema = {
    "properties": {
        "e": {"type": "number", "exclusiveMinimum": 10},
    },
}


class Draft4Schema(_TestSchema):
    _schema = {
        **_validation_selection_schema,
        **{
            "$schema": "http://json-schema.org/draft-04/schema#",
        },
    }


class Draft6Schema(_TestSchema):
    _schema = {
        **_validation_selection_schema,
        **{
            "$schema": "http://json-schema.org/draft-06/schema#",
        },
    }


def test_construct_multifaceted_schema():
    dct = {
        "a": {"foo": "bar"},
        "a2": {"foo": 42},
        "b": ["a", "b", "c"],
        "b2": [1, 2, 3],
        "c": 42,
        "d": ["x", "y", "z"],
        "e": ["a", "b"],
    }

    myschema = MySchema.from_dict(dct)
    assert myschema.to_dict() == dct

    myschema2 = MySchema(**dct)
    assert myschema2.to_dict() == dct

    assert isinstance(myschema.a, StringMapping)
    assert isinstance(myschema.a2, dict)
    assert isinstance(myschema.b, StringArray)
    assert isinstance(myschema.b2, list)
    assert isinstance(myschema.d, StringArray)


def test_schema_cases():
    assert Derived(a=4, b="yo").to_dict() == {"a": 4, "b": "yo"}
    assert Derived(a=4, c={"d": "hey"}).to_dict() == {"a": 4, "c": {"d": "hey"}}
    assert Derived(a=4, b="5", c=Foo(d="val")).to_dict() == {
        "a": 4,
        "b": "5",
        "c": {"d": "val"},
    }
    assert Foo(d="hello", f=4).to_dict() == {"d": "hello", "f": 4}

    assert Derived().to_dict() == {}
    assert Foo().to_dict() == {}

    with pytest.raises(jsonschema.ValidationError):
        # a needs to be an integer
        Derived(a="yo").to_dict()

    with pytest.raises(jsonschema.ValidationError):
        # Foo.d needs to be a string
        Derived(c=Foo(4)).to_dict()

    with pytest.raises(jsonschema.ValidationError):
        # no additional properties allowed
        Derived(foo="bar").to_dict()


def test_round_trip():
    D = {"a": 4, "b": "yo"}
    assert Derived.from_dict(D).to_dict() == D

    D = {"a": 4, "c": {"d": "hey"}}
    assert Derived.from_dict(D).to_dict() == D

    D = {"a": 4, "b": "5", "c": {"d": "val"}}
    assert Derived.from_dict(D).to_dict() == D

    D = {"d": "hello", "f": 4}
    assert Foo.from_dict(D).to_dict() == D


def test_from_dict():
    D = {"a": 4, "b": "5", "c": {"d": "val"}}
    obj = Derived.from_dict(D)
    assert obj.a == 4
    assert obj.b == "5"
    assert isinstance(obj.c, Foo)


def test_simple_type():
    assert SimpleUnion(4).to_dict() == 4


def test_simple_array():
    assert SimpleArray([4, 5, "six"]).to_dict() == [4, 5, "six"]
    assert SimpleArray.from_dict(list("abc")).to_dict() == list("abc")


def test_definition_union():
    obj = DefinitionUnion.from_dict("A")
    assert isinstance(obj, Bar)
    assert obj.to_dict() == "A"

    obj = DefinitionUnion.from_dict("B")
    assert isinstance(obj, Bar)
    assert obj.to_dict() == "B"

    obj = DefinitionUnion.from_dict({"d": "yo"})
    assert isinstance(obj, Foo)
    assert obj.to_dict() == {"d": "yo"}


def test_invalid_properties():
    dct = {"for": 2, "as": 3, "vega-lite": 4, "$schema": 5}
    invalid = InvalidProperties.from_dict(dct)
    assert invalid["for"] == 2
    assert invalid["as"] == 3
    assert invalid["vega-lite"] == 4
    assert invalid["$schema"] == 5
    assert invalid.to_dict() == dct


def test_undefined_singleton():
    assert Undefined is UndefinedType()


def test_schema_validator_selection():
    # Tests if the correct validator class is chosen based on the $schema
    # property in the schema. This uses a backwards-incompatible change
    # in Draft 6 which introduced exclusiveMinimum as a number instead of a boolean.
    # Therefore, with Draft 4 there is no actual minimum set as a number and validating
    # the dictionary below passes. With Draft 6, it correctly checks if the number is
    # > 10 and raises a ValidationError. See
    # https://json-schema.org/draft-06/json-schema-release-notes.html#q-what-are-
    # the-changes-between-draft-04-and-draft-06 for more details
    dct = {
        "e": 9,
    }

    assert Draft4Schema.from_dict(dct).to_dict() == dct
    with pytest.raises(
        jsonschema.exceptions.ValidationError,
        match="9 is less than or equal to the minimum of 10",
    ):
        Draft6Schema.from_dict(dct)


@pytest.fixture
def dct():
    return {
        "a": {"foo": "bar"},
        "a2": {"foo": 42},
        "b": ["a", "b", "c"],
        "b2": [1, 2, 3],
        "c": 42,
        "d": ["x", "y", "z"],
    }


def test_copy_method(dct):
    myschema = MySchema.from_dict(dct)

    # Make sure copy is deep
    copy = myschema.copy(deep=True)
    copy["a"]["foo"] = "new value"
    copy["b"] = ["A", "B", "C"]
    copy["c"] = 164
    assert myschema.to_dict() == dct

    # If we ignore a value, changing the copy changes the original
    copy = myschema.copy(deep=True, ignore=["a"])
    copy["a"]["foo"] = "new value"
    copy["b"] = ["A", "B", "C"]
    copy["c"] = 164
    mydct = myschema.to_dict()
    assert mydct["a"]["foo"] == "new value"
    assert mydct["b"][0] == dct["b"][0]
    assert mydct["c"] == dct["c"]

    # If copy is not deep, then changing copy below top level changes original
    copy = myschema.copy(deep=False)
    copy["a"]["foo"] = "baz"
    copy["b"] = ["A", "B", "C"]
    copy["c"] = 164
    mydct = myschema.to_dict()
    assert mydct["a"]["foo"] == "baz"
    assert mydct["b"] == dct["b"]
    assert mydct["c"] == dct["c"]


def test_copy_module(dct):
    myschema = MySchema.from_dict(dct)

    cp = copy.deepcopy(myschema)
    cp["a"]["foo"] = "new value"
    cp["b"] = ["A", "B", "C"]
    cp["c"] = 164
    assert myschema.to_dict() == dct


def test_attribute_error():
    m = MySchema()
    invalid_attr = "invalid_attribute"
    with pytest.raises(AttributeError) as err:
        getattr(m, invalid_attr)
    assert str(err.value) == (
        "'MySchema' object has no attribute " "'invalid_attribute'"
    )


def test_to_from_json(dct):
    json_str = MySchema.from_dict(dct).to_json()
    new_dct = MySchema.from_json(json_str).to_dict()

    assert new_dct == dct


def test_to_from_pickle(dct):
    myschema = MySchema.from_dict(dct)
    output = io.BytesIO()
    pickle.dump(myschema, output)
    output.seek(0)
    myschema_new = pickle.load(output)

    assert myschema_new.to_dict() == dct


def test_class_with_no_schema():
    class BadSchema(SchemaBase):
        pass

    with pytest.raises(ValueError) as err:
        BadSchema(4)
    assert str(err.value).startswith("Cannot instantiate object")


@pytest.mark.parametrize("use_json", [True, False])
def test_hash_schema(use_json):
    classes = _TestSchema._default_wrapper_classes()

    for cls in classes:
        hsh1 = _FromDict.hash_schema(cls._schema, use_json=use_json)
        hsh2 = _FromDict.hash_schema(cls._schema, use_json=use_json)
        assert hsh1 == hsh2
        assert hash(hsh1) == hash(hsh2)


def test_schema_validation_error():
    try:
        MySchema(a={"foo": 4})
        the_err = None
    except jsonschema.ValidationError as err:
        the_err = err

    assert isinstance(the_err, SchemaValidationError)
    message = str(the_err)

    assert the_err.message in message


def chart_error_example_layer():
    # Error: Width is not a valid property of a VConcatChart
    points = (
        alt.Chart(data.cars.url)
        .mark_point()
        .encode(
            x="Horsepower:Q",
            y="Miles_per_Gallon:Q",
        )
    )
    return (points & points).properties(width=400)


def chart_error_example_hconcat():
    # Error: Invalid value for title in Text
    source = data.cars()
    points = (
        alt.Chart(source)
        .mark_point()
        .encode(
            x="Horsepower",
            y="Miles_per_Gallon",
        )
    )

    text = (
        alt.Chart(source)
<<<<<<< HEAD
        .mark_text()
        .encode(alt.Text("Horsepower:N", title=dict(text="Horsepower", align="right")))
=======
        .mark_text(align="right")
        .encode(
            alt.Text("Horsepower:N", title={"text": "Horsepower", "align": "right"})
        )
>>>>>>> bb1a10fc
    )

    return points | text


def chart_error_example_invalid_channel():
    # Error: invalidChannel is an invalid encoding channel. Condition is correct
    # but is added below as in previous implementations of Altair this interfered
    # with finding the invalidChannel error
    selection = alt.selection_point()
    return (
        alt.Chart(data.barley())
        .mark_circle()
        .add_params(selection)
        .encode(
            color=alt.condition(selection, alt.value("red"), alt.value("green")),
            invalidChannel=None,
        )
    )


def chart_error_example_invalid_y_option_value_unknown_x_option():
    # Error: Invalid Y option value "asdf" and unknown option "unknown" for X
    return (
        alt.Chart(data.barley())
        .mark_bar()
        .encode(
            x=alt.X("variety", unknown=2),
            y=alt.Y("sum(yield)", stack="asdf"),
        )
    )


def chart_error_example_invalid_y_option_value():
    # Error: Invalid Y option value "asdf"
    return (
        alt.Chart(data.barley())
        .mark_bar()
        .encode(
            x=alt.X("variety"),
            y=alt.Y("sum(yield)", stack="asdf"),
        )
    )


def chart_error_example_invalid_y_option_value_with_condition():
    # Error: Invalid Y option value "asdf". Condition is correct
    # but is added below as in previous implementations of Altair this interfered
    # with finding the invalidChannel error
    return (
        alt.Chart(data.barley())
        .mark_bar()
        .encode(
            x="variety",
            y=alt.Y("sum(yield)", stack="asdf"),
            opacity=alt.condition("datum.yield > 0", alt.value(1), alt.value(0.2)),
        )
    )


def chart_error_example_invalid_timeunit_value():
    # Error: Invalid value for Angle.timeUnit
    return alt.Chart().encode(alt.Angle().timeUnit("invalid_value"))


def chart_error_example_invalid_sort_value():
    # Error: Invalid value for Angle.sort
    return alt.Chart().encode(alt.Angle().sort("invalid_value"))


def chart_error_example_invalid_bandposition_value():
    # Error: Invalid value for Text.bandPosition
    return (
        alt.Chart(data.cars())
        .mark_text(align="right")
        .encode(alt.Text("Horsepower:N", bandPosition="4"))
    )


def chart_error_invalid_type():
    # Error: Invalid value for type
    return alt.Chart().encode(alt.X(type="unknown"))


@pytest.mark.parametrize(
    "chart_func, expected_error_message",
    [
        (
            chart_error_example_invalid_y_option_value_unknown_x_option,
            inspect.cleandoc(
                r"""`X` has no parameter named 'unknown'

                Existing parameter names are:
                shorthand      bin      scale   timeUnit   
                aggregate      field    sort    title      
                axis           impute   stack   type       
                bandPosition                               

                See the help for `X` to read the full description of these parameters$"""  # noqa: W291
            ),
        ),
        (
            chart_error_example_layer,
            inspect.cleandoc(
                r"""`VConcatChart` has no parameter named 'width'

                Existing parameter names are:
                vconcat      center     description   params    title       
                autosize     config     name          resolve   transform   
                background   data       padding       spacing   usermeta    
                bounds       datasets                                       

                See the help for `VConcatChart` to read the full description of these parameters$"""  # noqa: W291
            ),
        ),
        (
            chart_error_example_invalid_y_option_value,
            inspect.cleandoc(
                r"""'asdf' is an invalid value for `stack`:

                'asdf' is not one of \['zero', 'center', 'normalize'\]
                'asdf' is not of type 'null'
                'asdf' is not of type 'boolean'$"""
            ),
        ),
        (
            chart_error_example_invalid_y_option_value_with_condition,
            inspect.cleandoc(
                r"""'asdf' is an invalid value for `stack`:

                'asdf' is not one of \['zero', 'center', 'normalize'\]
                'asdf' is not of type 'null'
                'asdf' is not of type 'boolean'$"""
            ),
        ),
        (
            chart_error_example_hconcat,
            inspect.cleandoc(
                r"""'{'text': 'Horsepower', 'align': 'right'}' is an invalid value for `title`:

                {'text': 'Horsepower', 'align': 'right'} is not of type 'string'
                {'text': 'Horsepower', 'align': 'right'} is not of type 'array'
                {'text': 'Horsepower', 'align': 'right'} is not of type 'null'$"""
            ),
        ),
        (
            chart_error_example_invalid_channel,
            inspect.cleandoc(
                r"""`Encoding` has no parameter named 'invalidChannel'

                Existing parameter names are:
                angle         key          order     strokeDash      tooltip   xOffset   
                color         latitude     radius    strokeOpacity   url       y         
                description   latitude2    radius2   strokeWidth     x         y2        
                detail        longitude    shape     text            x2        yError    
                fill          longitude2   size      theta           xError    yError2   
                fillOpacity   opacity      stroke    theta2          xError2   yOffset   
                href                                                                     

                See the help for `Encoding` to read the full description of these parameters$"""  # noqa: W291
            ),
        ),
        (
            chart_error_example_invalid_timeunit_value,
            inspect.cleandoc(
                r"""'invalid_value' is an invalid value for `timeUnit`:
            
                'invalid_value' is not one of \['year', 'quarter', 'month', 'week', 'day', 'dayofyear', 'date', 'hours', 'minutes', 'seconds', 'milliseconds'\]
                'invalid_value' is not one of \['utcyear', 'utcquarter', 'utcmonth', 'utcweek', 'utcday', 'utcdayofyear', 'utcdate', 'utchours', 'utcminutes', 'utcseconds', 'utcmilliseconds'\]
                'invalid_value' is not one of \['yearquarter', 'yearquartermonth', 'yearmonth', 'yearmonthdate', 'yearmonthdatehours', 'yearmonthdatehoursminutes', 'yearmonthdatehoursminutesseconds', 'yearweek', 'yearweekday', 'yearweekdayhours', 'yearweekdayhoursminutes', 'yearweekdayhoursminutesseconds', 'yeardayofyear', 'quartermonth', 'monthdate', 'monthdatehours', 'monthdatehoursminutes', 'monthdatehoursminutesseconds', 'weekday', 'weeksdayhours', 'weekdayhoursminutes', 'weekdayhoursminutesseconds', 'dayhours', 'dayhoursminutes', 'dayhoursminutesseconds', 'hoursminutes', 'hoursminutesseconds', 'minutesseconds', 'secondsmilliseconds'\]
                'invalid_value' is not one of \['utcyearquarter', 'utcyearquartermonth', 'utcyearmonth', 'utcyearmonthdate', 'utcyearmonthdatehours', 'utcyearmonthdatehoursminutes', 'utcyearmonthdatehoursminutesseconds', 'utcyearweek', 'utcyearweekday', 'utcyearweekdayhours', 'utcyearweekdayhoursminutes', 'utcyearweekdayhoursminutesseconds', 'utcyeardayofyear', 'utcquartermonth', 'utcmonthdate', 'utcmonthdatehours', 'utcmonthdatehoursminutes', 'utcmonthdatehoursminutesseconds', 'utcweekday', 'utcweeksdayhours', 'utcweekdayhoursminutes', 'utcweekdayhoursminutesseconds', 'utcdayhours', 'utcdayhoursminutes', 'utcdayhoursminutesseconds', 'utchoursminutes', 'utchoursminutesseconds', 'utcminutesseconds', 'utcsecondsmilliseconds'\]
                'invalid_value' is not of type 'object'$"""
            ),
        ),
        (
            chart_error_example_invalid_sort_value,
            inspect.cleandoc(
                r"""'invalid_value' is an invalid value for `sort`:

                'invalid_value' is not of type 'array'
                'invalid_value' is not of type 'object'
                'invalid_value' is not of type 'null'
                'invalid_value' is not one of \['ascending', 'descending'\]
                'invalid_value' is not one of \['x', 'y', 'color', 'fill', 'stroke', 'strokeWidth', 'size', 'shape', 'fillOpacity', 'strokeOpacity', 'opacity', 'text'\]
                'invalid_value' is not one of \['-x', '-y', '-color', '-fill', '-stroke', '-strokeWidth', '-size', '-shape', '-fillOpacity', '-strokeOpacity', '-opacity', '-text'\]$"""
            ),
        ),
        (
            chart_error_example_invalid_bandposition_value,
            inspect.cleandoc(
                r"""'4' is an invalid value for `bandPosition`:

                '4' is not of type 'number'$"""
            ),
        ),
        (
            chart_error_invalid_type,
            inspect.cleandoc(
                r"""'unknown' is an invalid value for `type`:

                'unknown' is not one of \['quantitative', 'ordinal', 'temporal', 'nominal', 'geojson'\]$"""
            ),
        ),
    ],
)
def test_chart_validation_errors(chart_func, expected_error_message):
    # For some wrong chart specifications such as an unknown encoding channel,
    # Altair already raises a warning before the chart specifications are validated.
    # We can ignore these warnings as we are interested in the errors being raised
    # during validation which is triggered by to_dict
    with warnings.catch_warnings():
        warnings.filterwarnings("ignore", category=UserWarning)
        chart = chart_func()
    with pytest.raises(SchemaValidationError, match=expected_error_message):
        chart.to_dict()


def test_multiple_field_strings_in_condition():
    selection = alt.selection_point()
    expected_error_message = "A field cannot be used for both the `if_true` and `if_false` values of a condition. One of them has to specify a `value` or `datum` definition."
    with pytest.raises(ValueError, match=expected_error_message):
        (
            alt.Chart(data.cars())
            .mark_circle()
            .add_params(selection)
            .encode(
                color=alt.condition(selection, "Origin", "Origin"),
            )
        ).to_dict()


def test_serialize_numpy_types():
    m = MySchema(
        a={"date": np.datetime64("2019-01-01")},
        a2={"int64": np.int64(1), "float64": np.float64(2)},
        b2=np.arange(4),
    )
    out = m.to_json()
    dct = json.loads(out)
    assert dct == {
        "a": {"date": "2019-01-01T00:00:00"},
        "a2": {"int64": 1, "float64": 2},
        "b2": [0, 1, 2, 3],
    }


def test_to_dict_no_side_effects():
    # Tests that shorthands are expanded in returned dictionary when calling to_dict
    # but that they remain untouched in the chart object. Goal is to ensure that
    # the chart object stays unchanged when to_dict is called
    def validate_encoding(encoding):
        assert encoding.x["shorthand"] == "a"
        assert encoding.x["field"] is alt.Undefined
        assert encoding.x["type"] is alt.Undefined
        assert encoding.y["shorthand"] == "b:Q"
        assert encoding.y["field"] is alt.Undefined
        assert encoding.y["type"] is alt.Undefined

    data = pd.DataFrame(
        {
            "a": ["A", "B", "C", "D", "E", "F", "G", "H", "I"],
            "b": [28, 55, 43, 91, 81, 53, 19, 87, 52],
        }
    )

    chart = alt.Chart(data).mark_bar().encode(x="a", y="b:Q")

    validate_encoding(chart.encoding)
    dct = chart.to_dict()
    validate_encoding(chart.encoding)

    assert "shorthand" not in dct["encoding"]["x"]
    assert dct["encoding"]["x"]["field"] == "a"

    assert "shorthand" not in dct["encoding"]["y"]
    assert dct["encoding"]["y"]["field"] == "b"
    assert dct["encoding"]["y"]["type"] == "quantitative"


def test_to_dict_expand_mark_spec():
    # Test that `to_dict` correctly expands marks to a dictionary
    # without impacting the original spec which remains a string
    chart = alt.Chart().mark_bar()
    assert chart.to_dict()["mark"] == {"type": "bar"}
    assert chart.mark == "bar"<|MERGE_RESOLUTION|>--- conflicted
+++ resolved
@@ -420,15 +420,10 @@
 
     text = (
         alt.Chart(source)
-<<<<<<< HEAD
         .mark_text()
-        .encode(alt.Text("Horsepower:N", title=dict(text="Horsepower", align="right")))
-=======
-        .mark_text(align="right")
         .encode(
             alt.Text("Horsepower:N", title={"text": "Horsepower", "align": "right"})
         )
->>>>>>> bb1a10fc
     )
 
     return points | text
